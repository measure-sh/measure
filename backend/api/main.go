package main

import (
	"context"
	"fmt"
	"log"
	"net/http"
<<<<<<< HEAD
	"os"
	"time"
=======
>>>>>>> 79310895

	"backend/api/inet"
	"backend/api/measure"
	"backend/api/server"

	"github.com/gin-gonic/gin"
	"github.com/leporo/sqlf"

	"go.opentelemetry.io/contrib/instrumentation/github.com/gin-gonic/gin/otelgin"
)

func main() {
	config := server.NewConfig()
	server.Init(config)

	defer server.Server.PgPool.Close()

	// close clickhouse connection pool at shutdown
	defer func() {
		if err := server.Server.ChPool.Close(); err != nil {
			log.Fatalf("Unable to close clickhouse connection: %v", err)
		}
	}()

	// close geo ip database at shutdown
	defer func() {
		if err := inet.Close(); err != nil {
			log.Fatalf("Unable to close geo ip db: %v", err)
		}
	}()

	r := gin.Default()

	closeTracer := config.InitTracer()
	// close otel tracer
	defer func() {
		if err := closeTracer(context.Background()); err != nil {
			log.Fatalf("Unable to close otel tracer: %v", err)
		}
	}()

	r.Use(otelgin.Middleware(config.OtelServiceName))
	r.Use(server.CaptureRequest())
	r.Use(server.CapturePanic())
	r.Use(server.CaptureErrorBody())

	// health check
	r.GET("/ping", func(c *gin.Context) {
		c.String(http.StatusOK, "pong")
	})

	r.GET("/test", func(c *gin.Context) {
		ctx := c.Request.Context()

		type User struct {
			Id        uint
			Username  string
			Email     string
			IsActive  bool
			CreatedAt time.Time
		}

		stmt := sqlf.PostgreSQL.
			From("measure.users").
			Select("id").
			Select("username").
			Select("email").
			Select("is_active").
			Select("created_at")

		defer stmt.Close()

		rows, err := server.Server.PgPool.Query(ctx, stmt.String(), stmt.Args()...)

		if err != nil {
			c.AbortWithError(http.StatusInternalServerError, err)
			return
		}

		var users []User

		for rows.Next() {
			var u User

			if err := rows.Scan(&u.Id, &u.Username, &u.Email, &u.IsActive, &u.CreatedAt); err != nil {
				c.AbortWithError(http.StatusInternalServerError, err)
				return
			}

			users = append(users, u)
		}

		c.JSON(http.StatusOK, users)
	})

	r.GET("/testch", func(c *gin.Context) {
		ctx := c.Request.Context()

		type User struct {
			Id        uint32
			Name      string
			Email     string
			CreatedAt time.Time
		}

		stmt := sqlf.
			From("users").
			Select("id").
			Select("name").
			Select("email").
			Select("created_at")

		defer stmt.Close()

		rows, err := server.Server.ChPool.Query(ctx, stmt.String(), stmt.Args()...)

		if err != nil {
			c.AbortWithError(http.StatusInternalServerError, err)
			return
		}

		var users []User

		for rows.Next() {
			var u User

			if err := rows.Scan(&u.Id, &u.Name, &u.Email, &u.CreatedAt); err != nil {
				c.AbortWithError(http.StatusInternalServerError, err)
				return
			}

			users = append(users, u)
		}

		c.JSON(http.StatusOK, users)
	})

	r.GET("/symbolicate", func(c *gin.Context) {
		origin := server.Server.Config.SymbolicatorOrigin
		if origin == "" {
			err := fmt.Errorf("symbolicator origin %s is empty", origin)
			c.AbortWithError(http.StatusInternalServerError, err)
			return
		}

		// send a GET request at /healthcheck endpoint
		resp, err := http.Get(origin + "/healthcheck")
		if err != nil {
			c.AbortWithError(http.StatusInternalServerError, err)
			return
		}
		defer resp.Body.Close()

		if resp.StatusCode != http.StatusOK {
			c.AbortWithStatus(http.StatusInternalServerError)
			return
		}

		c.JSON(http.StatusOK, gin.H{"status": "ok"})
	})

	// SDK routes
	r.PUT("/events", measure.ValidateAPIKey(), measure.PutEvents)
	r.PUT("/builds", measure.ValidateAPIKey(), measure.PutBuild)

	// Dashboard routes

	// Proxy route
	r.GET("/attachments", measure.ProxyAttachment)

	// Auth routes
	auth := r.Group("/auth")
	{
		auth.POST("github", measure.SigninGitHub)
		auth.POST("google", measure.SigninGoogle)
		auth.POST("refresh", measure.ValidateRefreshToken(), measure.RefreshToken)
		auth.GET("session", measure.ValidateAccessToken(), measure.GetAuthSession)
		auth.DELETE("signout", measure.ValidateRefreshToken(), measure.Signout)
	}

	apps := r.Group("/apps", measure.ValidateAccessToken())
	{
		apps.GET(":id/journey", measure.GetAppJourney)
		apps.GET(":id/metrics", measure.GetAppMetrics)
		apps.GET(":id/filters", measure.GetAppFilters)
		apps.GET(":id/crashGroups", measure.GetCrashOverview)
		apps.GET(":id/crashGroups/plots/instances", measure.GetCrashOverviewPlotInstances)
		apps.GET(":id/crashGroups/:crashGroupId/crashes", measure.GetCrashDetailCrashes)
		apps.GET(":id/crashGroups/:crashGroupId/plots/instances", measure.GetCrashDetailPlotInstances)
		apps.GET(":id/crashGroups/:crashGroupId/plots/distribution", measure.GetCrashDetailAttributeDistribution)
		apps.GET(":id/crashGroups/:crashGroupId/plots/journey", measure.GetCrashDetailPlotJourney)
		apps.GET(":id/anrGroups", measure.GetANROverview)
		apps.GET(":id/anrGroups/plots/instances", measure.GetANROverviewPlotInstances)
		apps.GET(":id/anrGroups/:anrGroupId/anrs", measure.GetANRDetailANRs)
		apps.GET(":id/anrGroups/:anrGroupId/plots/instances", measure.GetANRDetailPlotInstances)
		apps.GET(":id/anrGroups/:anrGroupId/plots/distribution", measure.GetANRDetailAttributeDistribution)
		apps.GET(":id/anrGroups/:anrGroupId/plots/journey", measure.GetANRDetailPlotJourney)
		apps.GET(":id/sessions", measure.GetSessionsOverview)
		apps.GET(":id/sessions/:sessionId", measure.GetSession)
		apps.GET(":id/sessions/plots/instances", measure.GetSessionsOverviewPlotInstances)
		apps.GET(":id/alertPrefs", measure.GetAlertPrefs)
		apps.PATCH(":id/alertPrefs", measure.UpdateAlertPrefs)
		apps.GET(":id/settings", measure.GetAppSettings)
		apps.PATCH(":id/settings", measure.UpdateAppSettings)
		apps.PATCH(":id/rename", measure.RenameApp)
		apps.POST(":id/shortFilters", measure.CreateShortFilters)
		apps.GET(":id/spans/roots/names", measure.GetRootSpanNames)
		apps.GET(":id/spans", measure.GetSpansForSpanName)
		apps.GET(":id/spans/plots/metrics", measure.GetMetricsPlotForSpanName)
		apps.GET(":id/traces/:traceId", measure.GetTrace)
		apps.GET(":id/bugReports", measure.GetBugReportsOverview)
		apps.GET(":id/bugReports/plots/instances", measure.GetBugReportsInstancesPlot)
		apps.GET(":id/bugReports/:bugReportId", measure.GetBugReport)
		apps.PATCH(":id/bugReports/:bugReportId", measure.UpdateBugReportStatus)
	}

	teams := r.Group("/teams", measure.ValidateAccessToken())
	{
		teams.POST("", measure.CreateTeam)
		teams.GET("", measure.GetTeams)
		teams.GET(":id/apps", measure.GetTeamApps)
		teams.GET(":id/usage", measure.GetUsage)
		teams.GET(":id/apps/:appId", measure.GetTeamApp)
		teams.POST(":id/apps", measure.CreateApp)
		teams.GET(":id/invites", measure.GetValidTeamInvites)
		teams.POST(":id/invite", measure.InviteMembers)
		teams.PATCH(":id/invite/:inviteId", measure.ResendInvite)
		teams.DELETE(":id/invite/:inviteId", measure.RemoveInvite)
		teams.PATCH(":id/rename", measure.RenameTeam)
		teams.PATCH(":id/members/:memberId/role", measure.ChangeMemberRole)
		teams.GET(":id/authz", measure.GetAuthzRoles)
		teams.GET(":id/members", measure.GetTeamMembers)
		teams.DELETE(":id/members/:memberId", measure.RemoveTeamMember)
	}

	// listen and serve on 0.0.0.0:${PORT}
	port := os.Getenv("PORT")
	if port == "" {
		port = "8080"
	}
	if err := r.Run(":" + port); err != nil {
		fmt.Printf("Failed to listen and serve on 0.0.0.0:%s\n", port)
	}
}<|MERGE_RESOLUTION|>--- conflicted
+++ resolved
@@ -5,11 +5,8 @@
 	"fmt"
 	"log"
 	"net/http"
-<<<<<<< HEAD
 	"os"
 	"time"
-=======
->>>>>>> 79310895
 
 	"backend/api/inet"
 	"backend/api/measure"
