package group

import (
	"backend/api/chrono"
	"backend/api/event"
	"backend/api/filter"
	"backend/api/server"
	"context"
	"fmt"
	"math"
	"slices"
	"sort"
	"time"

	"github.com/google/uuid"
	"github.com/leporo/sqlf"
)

// IssueGroup interface represents
// common interface for issue group
// types like ExceptionGroup & ANRGroup.
type IssueGroup interface {
	GetId() string
}

type ExceptionGroup struct {
	AppID           uuid.UUID              `json:"app_id" db:"app_id"`
	ID              string                 `json:"id" db:"id"`
	Type            string                 `json:"type" db:"type"`
	Message         string                 `json:"message" db:"message"`
	MethodName      string                 `json:"method_name" db:"method_name"`
	FileName        string                 `json:"file_name" db:"file_name"`
	LineNumber      int32                  `json:"line_number" db:"line_number"`
	Count           int                    `json:"count"`
	EventIDs        []uuid.UUID            `json:"event_ids,omitempty"`
	EventExceptions []event.EventException `json:"exception_events,omitempty"`
	Percentage      float32                `json:"percentage_contribution"`
	UpdatedAt       *time.Time             `json:"updated_at" db:"updated_at"`
}

type ANRGroup struct {
	AppID      uuid.UUID        `json:"app_id" db:"app_id"`
	ID         string           `json:"id" db:"id"`
	Type       string           `json:"type" db:"type"`
	Message    string           `json:"message" db:"message"`
	MethodName string           `json:"method_name" db:"method_name"`
	FileName   string           `json:"file_name" db:"file_name"`
	LineNumber int32            `json:"line_number" db:"line_number"`
	Count      int              `json:"count"`
	EventIDs   []uuid.UUID      `json:"event_ids,omitempty"`
	EventANRs  []event.EventANR `json:"anr_events,omitempty"`
	Percentage float32          `json:"percentage_contribution"`
	UpdatedAt  *time.Time       `json:"updated_at" db:"updated_at"`
}

// GetId provides the exception's
// Id.
func (e ExceptionGroup) GetId() string {
	return e.ID
}

// GetDisplayTitle provides a user friendly display
// name for the Exception Group.
func (e ExceptionGroup) GetDisplayTitle() string {
	return e.Type + "@" + e.FileName
}

// EventExists checks if the given event id exists in
// the ExceptionGroup's events array.
func (e ExceptionGroup) EventExists(id uuid.UUID) bool {
	return slices.ContainsFunc(e.EventIDs, func(eventId uuid.UUID) bool {
		return eventId == id
	})
}

<<<<<<< HEAD
// UpdateTimeStamps updates the updated_at timestamp of the
// ExceptionGroup. Additionally, if the event's timestamp is
// older than the group's timestamp, then update the group's
// timestamp.
func (e ExceptionGroup) UpdateTimeStamps(ctx context.Context, event *event.EventField, tx *pgx.Tx) (err error) {
	stmt := sqlf.PostgreSQL.
		Update("unhandled_exception_groups").
		Set("updated_at", time.Now()).
		Where("id = ?", e.ID)

	if event.Timestamp.Before(e.FirstEventTime) {
		stmt.Set("first_event_timestamp", event.Timestamp)
	}

	defer stmt.Close()

	if tx != nil {
		_, err = (*tx).Exec(ctx, stmt.String(), stmt.Args()...)
		return
	}

	_, err = server.Server.PgPool.Exec(ctx, stmt.String(), stmt.Args()...)

	return
}

// Insert inserts a new ExceptionGroup into the database.
func (e *ExceptionGroup) Insert(ctx context.Context, tx *pgx.Tx) (err error) {
	id, err := uuid.NewV7()
	if err != nil {
		return
	}

	stmt := sqlf.PostgreSQL.
		InsertInto("unhandled_exception_groups").
		Set("id", id).
=======
// Insert inserts a new ExceptionGroup into the database.
func (e *ExceptionGroup) Insert(ctx context.Context) (err error) {
	stmt := sqlf.
		InsertInto("unhandled_exception_groups").
>>>>>>> 79310895
		Set("app_id", e.AppID).
		Set("id", e.ID).
		Set("type", e.Type).
		Set("message", e.Message).
		Set("method_name", e.MethodName).
		Set("file_name", e.FileName).
		Set("line_number", e.LineNumber).
		Set("updated_at", e.UpdatedAt.Format(chrono.NanoTimeFormat))

	defer stmt.Close()

	return server.Server.ChPool.AsyncInsert(ctx, stmt.String(), false, stmt.Args()...)
}

// GetId provides the ANR's
// Id.
func (a ANRGroup) GetId() string {
	return a.ID
}

// GetDisplayTitle provides a user friendly display
// name for the ANR Group.
func (a ANRGroup) GetDisplayTitle() string {
	return a.Type + "@" + a.FileName
}

// EventExists checks if the given event id exists in
// the ANRGroup's events array.
func (a ANRGroup) EventExists(id uuid.UUID) bool {
	return slices.ContainsFunc(a.EventIDs, func(eventId uuid.UUID) bool {
		return eventId.String() == id.String()
	})
}

<<<<<<< HEAD
// UpdateTimeStamps updates the updated_at timestamp of the
// ANRGroup. Additionally, if the event's timestamp is
// older than the group's timestamp, then update the group's
// timestamp.
func (e ANRGroup) UpdateTimeStamps(ctx context.Context, event *event.EventField, tx *pgx.Tx) (err error) {
	stmt := sqlf.PostgreSQL.
		Update("anr_groups").
		Set("updated_at", time.Now()).
		Where("id = ?", e.ID)

	if event.Timestamp.Before(e.FirstEventTime) {
		stmt.Set("first_event_timestamp", event.Timestamp)
	}

	defer stmt.Close()

	if tx != nil {
		_, err = (*tx).Exec(ctx, stmt.String(), stmt.Args()...)
		return
	}

	_, err = server.Server.PgPool.Exec(ctx, stmt.String(), stmt.Args()...)

	return
}

// Insert inserts a new ANRGroup into the database.
func (a *ANRGroup) Insert(ctx context.Context, tx *pgx.Tx) (err error) {
	id, err := uuid.NewV7()
	if err != nil {
		return err
	}

	stmt := sqlf.PostgreSQL.
		InsertInto("anr_groups").
		Set("id", id).
=======
// Insert inserts a new ANRGroup into the database.
func (a *ANRGroup) Insert(ctx context.Context) (err error) {
	stmt := sqlf.
		InsertInto("anr_groups").
>>>>>>> 79310895
		Set("app_id", a.AppID).
		Set("id", a.ID).
		Set("type", a.Type).
		Set("message", a.Message).
		Set("method_name", a.MethodName).
		Set("file_name", a.FileName).
		Set("line_number", a.LineNumber).
		Set("updated_at", a.UpdatedAt.Format(chrono.NanoTimeFormat))

	defer stmt.Close()

	return server.Server.ChPool.AsyncInsert(ctx, stmt.String(), false, stmt.Args()...)
}

// ComputeCrashContribution computes percentage of crash contribution from
// given slice of ExceptionGroup.
func ComputeCrashContribution(groups []ExceptionGroup) {
	total := 0

	for _, group := range groups {
		total = total + group.Count
	}

	for i := range groups {
		percentage := (float64(groups[i].Count) / float64(total)) * 100
		groups[i].Percentage = float32(math.Round(percentage*100) / 100)
	}
}

// ComputeANRContribution computes percentage of anr contribution from
// given slice of ANRGroup.
func ComputeANRContribution(groups []ANRGroup) {
	total := 0

	for _, group := range groups {
		total = total + group.Count
	}

	for i := range groups {
		percentage := (float64(groups[i].Count) / float64(total)) * 100
		groups[i].Percentage = float32(math.Round(percentage*100) / 100)
	}
}

// SortExceptionGroups first sorts a slice of ExceptionGroup
// with descending count.
func SortExceptionGroups(groups []ExceptionGroup) {
	sort.SliceStable(groups, func(i, j int) bool {
		return groups[i].Count > groups[j].Count
	})
}

// SortANRGroups first sorts a slice of ANRGroup
// with descending count.
func SortANRGroups(groups []ANRGroup) {
	sort.SliceStable(groups, func(i, j int) bool {
		return groups[i].Count > groups[j].Count
	})
}

// GetExceptionGroupsFromExceptionIds gets exception groups
// matched by app filter(s) and exception event ids.
func GetExceptionGroupsFromExceptionIds(ctx context.Context, af *filter.AppFilter, eventIds []uuid.UUID) (exceptionGroups []ExceptionGroup, err error) {
	// Get list of fingerprints and event IDs
	eventDataStmt := sqlf.From(`events`).
		Select(`id, exception.fingerprint`).
		Where("app_id = toUUID(?)", af.AppID).
		Where("id in ?", eventIds)
	defer eventDataStmt.Close()

	eventDataRows, err := server.Server.ChPool.Query(ctx, eventDataStmt.String(), eventDataStmt.Args()...)

	if err != nil {
		return nil, err
	}
	if eventDataRows == nil {
		return nil, fmt.Errorf("rows is nil after query")
	}
	defer eventDataRows.Close()
	if eventDataRows.Err() != nil {
		return nil, eventDataRows.Err()
	}

	fingerprints := make([]string, 0)
	fingerprintSet := make(map[string]struct{})
	eventIdToFingerprint := make(map[uuid.UUID]string)

	for eventDataRows.Next() {
		var eventID uuid.UUID
		var fingerprint string
		if err := eventDataRows.Scan(&eventID, &fingerprint); err != nil {
			return nil, err
		}
		eventIdToFingerprint[eventID] = fingerprint
		if _, exists := fingerprintSet[fingerprint]; !exists {
			fingerprints = append(fingerprints, fingerprint)
			fingerprintSet[fingerprint] = struct{}{}
		}
	}

	// Query groups that match the obtained fingerprints
<<<<<<< HEAD
	stmt := sqlf.PostgreSQL.
		From(`unhandled_exception_groups`).
=======
	stmt := sqlf.
		From(`unhandled_exception_groups`).
		Clause(`FINAL`).
>>>>>>> 79310895
		Select(`id`).
		Select(`type`).
		Select(`message`).
		Select(`method_name`).
		Select(`file_name`).
		Select(`line_number`).
		Where(`id IN ?`, fingerprints)
	defer stmt.Close()

	rows, err := server.Server.ChPool.Query(ctx, stmt.String(), stmt.Args()...)

	if err != nil {
		return nil, err
	}
	if rows == nil {
		return nil, fmt.Errorf("rows is nil after query")
	}
	defer rows.Close()
	if rows.Err() != nil {
		return nil, rows.Err()
	}

	exceptionGroups = make([]ExceptionGroup, 0)
	for rows.Next() {
		var group ExceptionGroup
		err := rows.Scan(
			&group.ID,
			&group.Type,
			&group.Message,
			&group.MethodName,
			&group.FileName,
			&group.LineNumber,
		)
		if err != nil {
			return nil, err
		}
		exceptionGroups = append(exceptionGroups, group)
	}

	// Add event ids to obtained exception groups
	fingerprintToGroup := make(map[string]*ExceptionGroup)
	for i := range exceptionGroups {
		fingerprintToGroup[exceptionGroups[i].ID] = &exceptionGroups[i]
	}

	for eventID, fingerprint := range eventIdToFingerprint {
		if group, ok := fingerprintToGroup[fingerprint]; ok {
			group.EventIDs = append(group.EventIDs, eventID)
		}
	}

	return exceptionGroups, nil
}

// GetANRGroupsFromANRIds gets ANR groups
// matched by app filter(s) and ANR event ids.
func GetANRGroupsFromANRIds(ctx context.Context, af *filter.AppFilter, eventIds []uuid.UUID) (anrGroups []ANRGroup, err error) {
	// Get list of fingerprints and event IDs
	eventDataStmt := sqlf.From(`events`).
		Select(`id, anr.fingerprint`).
		Where("app_id = toUUID(?)", af.AppID).
		Where(`id in ?`, eventIds)
	defer eventDataStmt.Close()

	eventDataRows, err := server.Server.ChPool.Query(ctx, eventDataStmt.String(), eventDataStmt.Args()...)

	if err != nil {
		return nil, err
	}
	if eventDataRows == nil {
		return nil, fmt.Errorf("rows is nil after query")
	}
	defer eventDataRows.Close()
	if eventDataRows.Err() != nil {
		return nil, eventDataRows.Err()
	}

	fingerprints := make([]string, 0)
	fingerprintSet := make(map[string]struct{})
	eventIdToFingerprint := make(map[uuid.UUID]string)

	for eventDataRows.Next() {
		var eventID uuid.UUID
		var fingerprint string
		if err := eventDataRows.Scan(&eventID, &fingerprint); err != nil {
			return nil, err
		}
		eventIdToFingerprint[eventID] = fingerprint
		if _, exists := fingerprintSet[fingerprint]; !exists {
			fingerprints = append(fingerprints, fingerprint)
			fingerprintSet[fingerprint] = struct{}{}
		}
	}

	// Query groups that match the obtained fingerprints
<<<<<<< HEAD
	stmt := sqlf.PostgreSQL.
		From(`anr_groups`).
=======
	stmt := sqlf.
		From(`anr_groups`).
		Clause(`FINAL`).
>>>>>>> 79310895
		Select(`id`).
		Select(`type`).
		Select(`message`).
		Select(`method_name`).
		Select(`file_name`).
		Select(`line_number`).
		Where(`id IN ?`, fingerprints)
	defer stmt.Close()

	rows, err := server.Server.ChPool.Query(ctx, stmt.String(), stmt.Args()...)

	if err != nil {
		return nil, err
	}
	if rows == nil {
		return nil, fmt.Errorf("rows is nil after query")
	}
	defer rows.Close()
	if rows.Err() != nil {
		return nil, rows.Err()
	}

	anrGroups = make([]ANRGroup, 0)
	for rows.Next() {
		var group ANRGroup
		err := rows.Scan(
			&group.ID,
			&group.Type,
			&group.Message,
			&group.MethodName,
			&group.FileName,
			&group.LineNumber,
		)
		if err != nil {
			return nil, err
		}
		anrGroups = append(anrGroups, group)
	}

	// Add event ids to obtained ANR groups
	fingerprintToGroup := make(map[string]*ANRGroup)
	for i := range anrGroups {
		fingerprintToGroup[anrGroups[i].ID] = &anrGroups[i]
	}

	for eventID, fingerprint := range eventIdToFingerprint {
		if group, ok := fingerprintToGroup[fingerprint]; ok {
			group.EventIDs = append(group.EventIDs, eventID)
		}
	}

	return anrGroups, nil
}

// NewExceptionGroup constructs a new ExceptionGroup and returns a pointer to it.
func NewExceptionGroup(appId uuid.UUID, fingerprint string, exceptionType, message, methodName, fileName string, lineNumber int32, firstTime time.Time) *ExceptionGroup {
	return &ExceptionGroup{
		AppID:      appId,
		ID:         fingerprint,
		Type:       exceptionType,
		Message:    message,
		MethodName: methodName,
		FileName:   fileName,
		LineNumber: lineNumber,
		UpdatedAt:  func() *time.Time { t := time.Now().UTC(); return &t }(),
	}
}

// NewANRGroup constructs a new ANRGroup and returns a pointer to it.
func NewANRGroup(appId uuid.UUID, fingerprint string, anrType, message, methodName, fileName string, lineNumber int32, firstTime time.Time) *ANRGroup {
	return &ANRGroup{
		AppID:      appId,
		ID:         fingerprint,
		Type:       anrType,
		Message:    message,
		MethodName: methodName,
		FileName:   fileName,
		LineNumber: lineNumber,
		UpdatedAt:  func() *time.Time { t := time.Now().UTC(); return &t }(),
	}
}<|MERGE_RESOLUTION|>--- conflicted
+++ resolved
@@ -73,49 +73,10 @@
 	})
 }
 
-<<<<<<< HEAD
-// UpdateTimeStamps updates the updated_at timestamp of the
-// ExceptionGroup. Additionally, if the event's timestamp is
-// older than the group's timestamp, then update the group's
-// timestamp.
-func (e ExceptionGroup) UpdateTimeStamps(ctx context.Context, event *event.EventField, tx *pgx.Tx) (err error) {
-	stmt := sqlf.PostgreSQL.
-		Update("unhandled_exception_groups").
-		Set("updated_at", time.Now()).
-		Where("id = ?", e.ID)
-
-	if event.Timestamp.Before(e.FirstEventTime) {
-		stmt.Set("first_event_timestamp", event.Timestamp)
-	}
-
-	defer stmt.Close()
-
-	if tx != nil {
-		_, err = (*tx).Exec(ctx, stmt.String(), stmt.Args()...)
-		return
-	}
-
-	_, err = server.Server.PgPool.Exec(ctx, stmt.String(), stmt.Args()...)
-
-	return
-}
-
-// Insert inserts a new ExceptionGroup into the database.
-func (e *ExceptionGroup) Insert(ctx context.Context, tx *pgx.Tx) (err error) {
-	id, err := uuid.NewV7()
-	if err != nil {
-		return
-	}
-
-	stmt := sqlf.PostgreSQL.
-		InsertInto("unhandled_exception_groups").
-		Set("id", id).
-=======
 // Insert inserts a new ExceptionGroup into the database.
 func (e *ExceptionGroup) Insert(ctx context.Context) (err error) {
 	stmt := sqlf.
 		InsertInto("unhandled_exception_groups").
->>>>>>> 79310895
 		Set("app_id", e.AppID).
 		Set("id", e.ID).
 		Set("type", e.Type).
@@ -150,49 +111,10 @@
 	})
 }
 
-<<<<<<< HEAD
-// UpdateTimeStamps updates the updated_at timestamp of the
-// ANRGroup. Additionally, if the event's timestamp is
-// older than the group's timestamp, then update the group's
-// timestamp.
-func (e ANRGroup) UpdateTimeStamps(ctx context.Context, event *event.EventField, tx *pgx.Tx) (err error) {
-	stmt := sqlf.PostgreSQL.
-		Update("anr_groups").
-		Set("updated_at", time.Now()).
-		Where("id = ?", e.ID)
-
-	if event.Timestamp.Before(e.FirstEventTime) {
-		stmt.Set("first_event_timestamp", event.Timestamp)
-	}
-
-	defer stmt.Close()
-
-	if tx != nil {
-		_, err = (*tx).Exec(ctx, stmt.String(), stmt.Args()...)
-		return
-	}
-
-	_, err = server.Server.PgPool.Exec(ctx, stmt.String(), stmt.Args()...)
-
-	return
-}
-
-// Insert inserts a new ANRGroup into the database.
-func (a *ANRGroup) Insert(ctx context.Context, tx *pgx.Tx) (err error) {
-	id, err := uuid.NewV7()
-	if err != nil {
-		return err
-	}
-
-	stmt := sqlf.PostgreSQL.
-		InsertInto("anr_groups").
-		Set("id", id).
-=======
 // Insert inserts a new ANRGroup into the database.
 func (a *ANRGroup) Insert(ctx context.Context) (err error) {
 	stmt := sqlf.
 		InsertInto("anr_groups").
->>>>>>> 79310895
 		Set("app_id", a.AppID).
 		Set("id", a.ID).
 		Set("type", a.Type).
@@ -294,14 +216,9 @@
 	}
 
 	// Query groups that match the obtained fingerprints
-<<<<<<< HEAD
-	stmt := sqlf.PostgreSQL.
-		From(`unhandled_exception_groups`).
-=======
 	stmt := sqlf.
 		From(`unhandled_exception_groups`).
 		Clause(`FINAL`).
->>>>>>> 79310895
 		Select(`id`).
 		Select(`type`).
 		Select(`message`).
@@ -397,14 +314,9 @@
 	}
 
 	// Query groups that match the obtained fingerprints
-<<<<<<< HEAD
-	stmt := sqlf.PostgreSQL.
-		From(`anr_groups`).
-=======
 	stmt := sqlf.
 		From(`anr_groups`).
 		Clause(`FINAL`).
->>>>>>> 79310895
 		Select(`id`).
 		Select(`type`).
 		Select(`message`).
