package measure

import (
	"backend/api/ambient"
	"backend/api/chrono"
	"backend/api/concur"
	"backend/api/event"
	"backend/api/filter"
	"backend/api/group"
	"backend/api/inet"
	"backend/api/numeric"
	"backend/api/objstore"
	"backend/api/opsys"
	"backend/api/server"
	"backend/api/span"
	"backend/api/symbolicator"
	"context"
	"database/sql"
	"encoding/json"
	"errors"
	"fmt"
	"mime/multipart"
	"net"
	"net/http"
	"net/url"
	"os"
	"path/filepath"
	"strings"
	"time"

	credentials "cloud.google.com/go/iam/credentials/apiv1"
	"cloud.google.com/go/iam/credentials/apiv1/credentialspb"
	"cloud.google.com/go/storage"
	"github.com/aws/aws-sdk-go-v2/aws"
	"github.com/aws/aws-sdk-go-v2/service/s3"
	"github.com/gin-gonic/gin"
	"github.com/google/uuid"
	"github.com/jackc/pgx/v5"
	"github.com/leporo/sqlf"
	"go.opentelemetry.io/otel"
	"golang.org/x/sync/errgroup"
)

// maxBatchSize is the maximum allowed payload
// size of event request in bytes.
var maxBatchSize = 20 * 1024 * 1024

// ExpiryDuration is the default expiry duration
// for signed upload URLs.
const ExpiryDuration = time.Hour * 24 * 7

// blob represents each blob present in the
// event request batch during ingestion.
type blob struct {
	// id is the unique id of the blob
	id uuid.UUID
	// name is the filename with extension
	// from SDK
	name string
	// key is the s3-like object storage key
	key string
	// location is the fully qualified URL
	// of the s3-like object
	location string
	// header is the file bytes which can be
	// opened and read
	header *multipart.FileHeader
	// uploadedAttempted indicates if the blob
	// was attempted for upload at least once
	// during ingestion.
	uploadedAttempted bool
}

// eventreq represents the ingest batch
type eventreq struct {
	// id is the unique id identifying the request
	// batch
	id uuid.UUID
	// appId is the id of the app
	appId uuid.UUID
	// teamId is the id of the team
	teamId uuid.UUID
	// json indicates that content type is JSON
	json bool
	// seen indicates whether this request batch
	// was previously ingested
	seen bool
	// osName is operating system runtime of the SDK
	osName string
	// symbolicateEvents is a look up table to find
	// the events that need symbolication
	symbolicateEvents map[uuid.UUID]int
	// symbolicateSpans is a look up table to find
	// the spans that need symbolication
	symbolicateSpans map[string]int
	// exceptionIds is a list of all unhandled exception
	// event ids
	exceptionIds []int
	// anrIds is a list of all ANR event IDs
	anrIds []int
	// size keeps track of the ingest payload size
	size int64
	// events is the list of events in the ingest
	// batch
	events []event.EventField
	// spans is the list of spans in the ingest
	// batch
	spans []span.SpanField
	// attachments is look up table for attachment
	// blobs
	attachments map[uuid.UUID]*blob
	// attachmentUploadInfos stores attachment upload
	// metadata
	attachmentUploadInfos []AttachmentUploadInfo
}

// IngestRequest is the ingestion request for JSON
// payload.
type IngestRequest struct {
	Events []event.EventField `json:"events"`
	Spans  []span.SpanField   `json:"spans"`
}

// IngestResponse represents the response data for
// JSON payload ingest request.
type IngestResponse struct {
	AttachmentUploadInfo []AttachmentUploadInfo `json:"attachments"`
}

// AttachmentUploadInfo contains the signed URL
// and related metadata for clients to upload
// attachments.
type AttachmentUploadInfo struct {
	ID        uuid.UUID         `json:"id"`
	Type      string            `json:"type"`
	Filename  string            `json:"filename"`
	UploadURL string            `json:"upload_url"`
	ExpiresAt time.Time         `json:"expires_at"`
	Headers   map[string]string `json:"headers,omitempty"`
	Key       string            `json:"-"`
	Location  string            `json:"-"`
}

// uploadAttachments prepares and uploads each attachment.
func (e *eventreq) uploadAttachments() error {
	for id, attachment := range e.attachments {
		if attachment == nil {
			return fmt.Errorf("attachment[%s]: nil blob", id)
		}

		if attachment.header == nil {
			return fmt.Errorf("attachment[%s] (%s): header is nil", id, attachment.name)
		}

		ext := filepath.Ext(attachment.name)
		key := attachment.id.String() + ext

		// pre-fill the key and location
		attachment.key = key
		// for now, we construct the location manually
		// implement a better solution later using
		// EndpointResolverV2 with custom resolvers
		// for non-AWS clouds like GCS
		attachment.location = event.BuildAttachmentLocation(key)

		eventAttachment := event.Attachment{
			ID:   id,
			Name: key,
			Key:  key,
		}

		file, err := attachment.header.Open()
		if err != nil {
			return err
		}

		eventAttachment.Reader = file

		go func() {
			defer file.Close()
			// create fresh context for the upload
			// operation. ensure uploads proceed even if
			// the request fails for extra safety.
			//
			// better to be safe and process uploads as much
			// as you can.
			bgCtx := context.Background()

			if err := eventAttachment.Upload(bgCtx); err != nil {
				fmt.Printf("failed to upload attachment async: key: %s : %v\n", key, err)
				return
			}
		}()

		// this is just a soft flag to indicate the attachment upload
		// has been attempted, but does not reflect actual upload completion
		// or success.
		attachment.uploadedAttempted = true
	}

	return nil
}

// bumpSize increases the payload size of
// events in bytes.
func (e *eventreq) bumpSize(n int64) {
	e.size = e.size + n
}

// checkSeen checks & remembers if this request batch was
// previously ingested.
func (e *eventreq) checkSeen(ctx context.Context) (err error) {
	stmt := sqlf.From("ingested_batches final").
		Select("1").
		Where("team_id = ?", e.teamId).
		Where("app_id = ?", e.appId).
		Where("batch_id = ?", e.id).
		Limit(1)

	defer stmt.Close()
	var result uint8
	if err = server.Server.ChPool.QueryRow(ctx, stmt.String(), stmt.Args()...).Scan(&result); err != nil {
		if err == sql.ErrNoRows {
			err = nil
		}
		return
	}

	if result == 1 {
		e.seen = true
	}

	return
}

// readMultipartRequest parses and validates the event request payload for
// events and attachments.
func (e *eventreq) readMultipartRequest(c *gin.Context) error {
	form, err := c.MultipartForm()
	if err != nil {
		return err
	}

	events := form.Value["event"]
	spans := form.Value["span"]
	if len(events) < 1 && len(spans) < 1 {
		return fmt.Errorf(`payload must contain at least 1 event or 1 span`)
	}

	dupEvent := make(map[uuid.UUID]struct{})

	for i := range events {
		if events[i] == "" {
			return fmt.Errorf(`any event field must not be empty`)
		}

		var ev event.EventField
		bytes := []byte(events[i])
		if err := json.Unmarshal(bytes, &ev); err != nil {
			return err
		}

		// debug null exception in payload cases
		//
		// suspicion: this happens for the payload
		// {
		//   "id": "<uuid>,
		//   "session_id: "<uuid>",
		//   "type": "exception",
		//   "exception": null,
		// }
		//
		// to better track what's going on, for now
		// handle the condition to prevent panic
		// downstream. if we don't see any more panics
		// then that means it's an SDK side issue.
		//
		// FIXME: improve & refactor later.
		//
		// see: https://github.com/measure-sh/measure/issues/2965
		if ev.IsException() && ev.Exception == nil {
			return fmt.Errorf(`%q must not be null`, `exception`)
		}

		// discard batch if duplicate
		// event ids found
		_, ok := dupEvent[ev.ID]
		if ok {
			return fmt.Errorf("duplicate event id %q found, discarding batch", ev.ID)
		} else {
			dupEvent[ev.ID] = struct{}{}
		}

		e.bumpSize(int64(len(bytes)))
		ev.AppID = e.appId

		if ev.NeedsSymbolication() {
			e.symbolicateEvents[ev.ID] = i
		}

		if ev.IsUnhandledException() {
			e.exceptionIds = append(e.exceptionIds, i)
		}

		if ev.IsANR() {
			e.anrIds = append(e.anrIds, i)
		}

		// partially prepare list of attachments
		// to extract the filename with extension
		// because extracting filename from form
		// field header is not reliable
		//
		// form field header may lack file extension
		// in some cases
		//
		// see https://github.com/measure-sh/measure/issues/1736
		for _, attachment := range ev.Attachments {
			e.attachments[attachment.ID] = &blob{
				id:   attachment.ID,
				name: attachment.Name,
			}
		}

		// attachment blobs must be present if
		// any event has attachments
		if e.hasAttachmentBlobs() && len(form.File) < 1 {
			return fmt.Errorf(`some events has attachments, but payload does not contain any attachment blob`)
		}

		// compute launch timings
		ev.ComputeLaunchTimes()

		// read OS name from payload
		// if we haven't figured out
		// already.
		if e.osName == "" {
			e.osName = strings.ToLower(ev.Attribute.OSName)
		}

		e.events = append(e.events, ev)
	}

	dupSpan := make(map[string]struct{})

	for i := range spans {
		if spans[i] == "" {
			return fmt.Errorf(`any span field must not be empty`)
		}
		var sp span.SpanField
		bytes := []byte(spans[i])
		if err := json.Unmarshal(bytes, &sp); err != nil {
			return err
		}

		// discard batch if duplicate
		// span ids found
		_, ok := dupSpan[sp.SpanID]
		if ok {
			return fmt.Errorf("duplicate span id %q found, discarding batch", sp.SpanID)
		} else {
			dupSpan[sp.SpanID] = struct{}{}
		}

		e.bumpSize(int64(len(bytes)))
		sp.AppID = e.appId

		if sp.NeedsSymbolication() {
			e.symbolicateSpans[sp.SpanName] = i
		}

		// read OS name from payload
		// if we haven't figured out
		// already.
		if e.osName == "" {
			e.osName = strings.ToLower(sp.Attributes.OSName)
		}

		e.spans = append(e.spans, sp)
	}

	for key, headers := range form.File {
		id, ok := strings.CutPrefix(key, "blob-")
		if !ok {
			continue
		}
		blobId, err := uuid.Parse(id)
		if err != nil {
			return err
		}
		if len(headers) < 1 {
			return fmt.Errorf(`blob attachments must not be empty`)
		}
		header := headers[0]
		if header == nil {
			continue
		}
		e.bumpSize(header.Size)

		// inject the form field header to
		// the previously constructed partial
		// attachment
		if e.attachments[blobId] != nil {
			e.attachments[blobId].header = header
		}
	}

	return nil
}

// readJsonRequest reads and validates the JSON event request payload for
// events and spans. Attachment metadata is extracted but files are not
// uploaded inline - signed URLs will be returned for separate upload.
func (e *eventreq) readJsonRequest(payload *IngestRequest) error {
	if len(payload.Events) < 1 && len(payload.Spans) < 1 {
		return fmt.Errorf(`payload must contain at least 1 event or 1 span`)
	}

	dupEvent := make(map[uuid.UUID]struct{})

	for i := range payload.Events {
		ev := payload.Events[i]

		// debug null exception in payload cases
		//
		// suspicion: this happens for the payload
		// {
		//   "id": "<uuid>,
		//   "session_id: "<uuid>",
		//   "type": "exception",
		//   "exception": null,
		// }
		//
		// to better track what's going on, for now
		// handle the condition to prevent panic
		// downstream. if we don't see any more panics
		// then that means it's an SDK side issue.
		//
		// FIXME: improve & refactor later.
		//
		// see: https://github.com/measure-sh/measure/issues/2965
		if ev.IsException() && ev.Exception == nil {
			return fmt.Errorf(`%q must not be null`, `exception`)
		}

		// discard batch if duplicate event ids found
		_, ok := dupEvent[ev.ID]
		if ok {
			return fmt.Errorf("duplicate event id %q found, discarding batch", ev.ID)
		}
		dupEvent[ev.ID] = struct{}{}

		bytes, err := json.Marshal(ev)
		if err != nil {
			return err
		}

		e.bumpSize(int64(len(bytes)))
		ev.AppID = e.appId

		if ev.NeedsSymbolication() {
			e.symbolicateEvents[ev.ID] = i
		}

		if ev.IsUnhandledException() {
			e.exceptionIds = append(e.exceptionIds, i)
		}

		if ev.IsANR() {
			e.anrIds = append(e.anrIds, i)
		}

		for _, attachment := range ev.Attachments {
			attachmentUploadInfo := AttachmentUploadInfo{
				ID:       attachment.ID,
				Type:     attachment.Type,
				Filename: attachment.Name,
			}

			e.attachmentUploadInfos = append(e.attachmentUploadInfos, attachmentUploadInfo)
		}

		// compute launch timings
		ev.ComputeLaunchTimes()

		// read OS name from payload if we haven't figured out already
		if e.osName == "" {
			e.osName = strings.ToLower(ev.Attribute.OSName)
		}

		e.events = append(e.events, ev)
	}

	dupSpan := make(map[string]struct{})

	for i := range payload.Spans {
		sp := payload.Spans[i]

		// discard batch if duplicate span ids found
		_, ok := dupSpan[sp.SpanID]
		if ok {
			return fmt.Errorf("duplicate span id %q found, discarding batch", sp.SpanID)
		}
		dupSpan[sp.SpanID] = struct{}{}

		bytes, err := json.Marshal(sp)
		if err != nil {
			return err
		}

		e.bumpSize(int64(len(bytes)))
		sp.AppID = e.appId

		if sp.NeedsSymbolication() {
			e.symbolicateSpans[sp.SpanName] = i
		}

		// read OS name from payload if we haven't figured out already
		if e.osName == "" {
			e.osName = strings.ToLower(sp.Attributes.OSName)
		}

		e.spans = append(e.spans, sp)
	}

	return nil
}

// infuseInet looks up the country code for the IP
// and infuses the country code and IP info to each event.
func (e *eventreq) infuseInet(rawIP string) error {
	ip := net.ParseIP(rawIP)
	country, err := inet.CountryCode(ip)
	if err != nil {
		return err
	}

	v4 := inet.Isv4(ip)

	for i := range e.events {
		if v4 {
			e.events[i].IPv4 = ip
		} else {
			e.events[i].IPv6 = ip
		}

		if country != "" {
			e.events[i].CountryCode = country
		} else if inet.IsBogon(ip) {
			e.events[i].CountryCode = "bogon"
		} else {
			e.events[i].CountryCode = "n/a"
		}
	}

	for i := range e.spans {
		if country != "" {
			e.spans[i].Attributes.CountryCode = country
		} else if inet.IsBogon(ip) {
			e.spans[i].Attributes.CountryCode = "bogon"
		} else {
			e.spans[i].Attributes.CountryCode = "n/a"
		}
	}

	return nil
}

// generateAttachmentUploadURLs generates signed URLs for attachments
// to be uploaded by clients.
func (e *eventreq) generateAttachmentUploadURLs(ctx context.Context) error {
	config := server.Server.Config

	if config.IsCloud() {
		// GCS flow for cloud deployments
		client, err := objstore.CreateGCSClient(ctx)
		if err != nil {
			return fmt.Errorf("failed to create GCS client: %w", err)
		}
		defer client.Close()

		// for creating signed URLs, we need to tie the service account
		// identity along with the credentials. otherwise, the signed
		// URLs can't be generated and won't work as expected.
		iamClient, err := credentials.NewIamCredentialsClient(ctx)
		if err != nil {
			return fmt.Errorf("failed to create IAM client: %w", err)
		}
		defer iamClient.Close()

		signBytes := func(b []byte) ([]byte, error) {
			resp, err := iamClient.SignBlob(ctx, &credentialspb.SignBlobRequest{
				Name:    "projects/-/serviceAccounts/" + config.ServiceAccountEmail,
				Payload: b,
			})
			if err != nil {
				return nil, err
			}
			return resp.SignedBlob, nil
		}

		var signgroup errgroup.Group
		signgroup.SetLimit(16)

		for i := range e.attachmentUploadInfos {
			id := e.attachmentUploadInfos[i].ID
			filename := e.attachmentUploadInfos[i].Filename
			ext := filepath.Ext(filename)

			// Generate upload key and location
			uploadKey := id.String() + ext
			uploadLocation := event.BuildAttachmentLocation(uploadKey)
			expiry := time.Now().Add(ExpiryDuration)

			metadata := []string{
				fmt.Sprintf("x-goog-meta-original_file_name: %s", filename),
			}

			signOptions := &storage.SignedURLOptions{
				GoogleAccessID: config.ServiceAccountEmail,
				SignBytes:      signBytes,
				Scheme:         storage.SigningSchemeV4,
				Method:         "PUT",
				Expires:        expiry,
				Headers:        metadata,
			}

			signgroup.Go(func() error {
				url, err := objstore.CreateGCSPUTPreSignedURL(client, config.AttachmentsBucket, uploadKey, signOptions)
				if err != nil {
					return fmt.Errorf("failed to create GCS PUT pre-signed URL for %v: %w", filename, err)
				}

				// Update the attachment info with URL and metadata
				e.attachmentUploadInfos[i].UploadURL = url
				e.attachmentUploadInfos[i].ExpiresAt = expiry
				e.attachmentUploadInfos[i].Headers = map[string]string{
					"x-goog-meta-original_file_name": filename,
				}
				e.attachmentUploadInfos[i].Key = uploadKey
				e.attachmentUploadInfos[i].Location = uploadLocation

				return nil
			})
		}

		if err := signgroup.Wait(); err != nil {
			return err
		}
	} else {
		// S3 flow for self-hosted deployments
		client := objstore.CreateS3Client(ctx, config.AttachmentsAccessKey, config.AttachmentsSecretAccessKey, config.AttachmentsBucketRegion, config.AWSEndpoint)

		for i := range e.attachmentUploadInfos {
			id := e.attachmentUploadInfos[i].ID
			filename := e.attachmentUploadInfos[i].Filename
			ext := filepath.Ext(filename)

			// Generate upload key and location (same format as multipart flow)
			uploadKey := id.String() + ext
			uploadLocation := event.BuildAttachmentLocation(uploadKey)

			signedUrl, err := objstore.CreateS3PUTPreSignedURL(ctx, client, &s3.PutObjectInput{
				Bucket: aws.String(config.AttachmentsBucket),
				Key:    aws.String(uploadKey),
				Metadata: map[string]string{
					"original_file_name": filename,
				},
			}, s3.WithPresignExpires(time.Duration(ExpiryDuration)))

			if err != nil {
				return fmt.Errorf("failed to create S3 PUT pre-signed URL for %v: %w", filename, err)
			}

			// proxy the url for self-hosted
			proxyUrl := fmt.Sprintf("%s/proxy/attachments?payload=%s", config.APIOrigin, url.QueryEscape(signedUrl))

			// Update the attachment info with URL and metadata
			e.attachmentUploadInfos[i].UploadURL = proxyUrl
			e.attachmentUploadInfos[i].ExpiresAt = time.Now().Add(ExpiryDuration)
			e.attachmentUploadInfos[i].Headers = map[string]string{
				"x-amz-meta-original_file_name": filename,
			}
			e.attachmentUploadInfos[i].Key = uploadKey
			e.attachmentUploadInfos[i].Location = uploadLocation
		}
	}

	return nil
}

func (e *eventreq) countMetrics() (sessionCount, eventCount, spanCount, traceCount, attachmentCount uint32) {
	eventCount = uint32(len(e.events))

	sessionCount = 0
	for _, ev := range e.events {
		if ev.Type == event.TypeSessionStart {
			sessionCount++
		}
	}

	if e.hasAttachmentBlobs() {
		attachmentCount = uint32(len(e.attachments))
	} else if e.hasAttachmentUploadInfos() {
		attachmentCount = uint32(len(e.attachmentUploadInfos))
	}

	traceCount = uint32(0)
	for _, span := range e.spans {
		if span.ParentID == "" {
			traceCount++
		}
	}

	spanCount = uint32(len(e.spans))

	return sessionCount, eventCount, spanCount, traceCount, attachmentCount
}

// onboardable determines if the ingest batch
// meets the conditions for onboarding the app.
func (e eventreq) onboardable() (ok bool) {
	if len(e.events) > 0 || len(e.spans) > 0 {
		ok = true
	}
	return
}

// remember stores the ingest batch record for future idempotency
func (e eventreq) remember(ctx context.Context) (err error) {
	stmt := sqlf.InsertInto("ingested_batches").
		NewRow().
		Set("team_id", e.teamId).
		Set("app_id", e.appId).
		Set("batch_id", e.id).
		Set("timestamp", time.Now())

	defer stmt.Close()

	return server.Server.ChPool.AsyncInsert(ctx, stmt.String(), true, stmt.Args()...)
}

// hasUnhandledExceptions returns true if event payload
// contains unhandled exceptions.
func (e eventreq) hasUnhandledExceptions() bool {
	return len(e.exceptionIds) > 0
}

// hasANRs returns true if event payload contains
// ANRs.
func (e eventreq) hasANRs() bool {
	return len(e.anrIds) > 0
}

// hasAttachmentBlobs returns true if payload
// contains attachment blobs to be processed.
func (e eventreq) hasAttachmentBlobs() bool {
	return len(e.attachments) > 0
}

// hasAttachmentUploadInfos returns true if payload
// contains attachment upload infos to be processed.
func (e eventreq) hasAttachmentUploadInfos() bool {
	return len(e.attachmentUploadInfos) > 0
}

// getOSName extracts the operating system name
// of the app from ingest batch.
func (e eventreq) getOSName() (osName string) {
	if len(e.events) > 0 {
		return strings.ToLower(e.events[0].Attribute.OSName)
	}

	return strings.ToLower(e.spans[0].Attributes.OSName)
}

// getOSVersion extracts the operating system version
// of the app from ingest batch.
func (e eventreq) getOSVersion() (osVersion string) {
	if len(e.events) > 0 {
		return strings.ToLower(e.events[0].Attribute.OSVersion)
	}

	return strings.ToLower(e.spans[0].Attributes.OSVersion)
}

// getAppUniqueID extracts the app's unique identifier from
// ingest batch.
func (e eventreq) getAppUniqueID() (appUniqueID string) {
	if len(e.events) > 0 {
		return strings.ToLower(e.events[0].Attribute.AppUniqueID)
	}

	return strings.ToLower(e.spans[0].Attributes.AppUniqueID)
}

// getUnhandledExceptions returns unhandled exceptions
// from the event payload.
func (e eventreq) getUnhandledExceptions() (events []event.EventField) {
	if !e.hasUnhandledExceptions() {
		return
	}
	for _, v := range e.exceptionIds {
		events = append(events, e.events[v])
	}
	return
}

// getANRs returns ANRs from the event payload.
func (e eventreq) getANRs() (events []event.EventField) {
	if !e.hasANRs() {
		return
	}
	for _, v := range e.anrIds {
		events = append(events, e.events[v])
	}
	return
}

// bucketUnhandledExceptions groups unhandled exceptions
// based on similarity.
func (e eventreq) bucketUnhandledExceptions(ctx context.Context) (err error) {
	events := e.getUnhandledExceptions()

	for i := range events {
		if events[i].Exception.Fingerprint == "" {
			msg := fmt.Sprintf("no fingerprint found for event %q, cannot bucket exception", events[i].ID)
			fmt.Println(msg)
			continue
		}

		exceptionGroup := group.NewExceptionGroup(events[i].AppID, events[i].Exception.Fingerprint, events[i].Exception.GetType(), events[i].Exception.GetMessage(), events[i].Exception.GetMethodName(), events[i].Exception.GetFileName(), events[i].Exception.GetLineNumber(), events[i].Timestamp)
		if err := exceptionGroup.Insert(ctx); err != nil {
			return err
		}
	}

	return
}

// bucketANRs groups ANRs based on similarity.
func (e eventreq) bucketANRs(ctx context.Context) (err error) {
	events := e.getANRs()

	for i := range events {
		if events[i].ANR.Fingerprint == "" {
			msg := fmt.Sprintf("no fingerprint found for event %q, cannot bucket ANR", events[i].ID)
			fmt.Println(msg)
			continue
		}

		anrGroup := group.NewANRGroup(events[i].AppID, events[i].ANR.Fingerprint, events[i].ANR.GetType(), events[i].ANR.GetMessage(), events[i].ANR.GetMethodName(), events[i].ANR.GetFileName(), events[i].ANR.GetLineNumber(), events[i].Timestamp)
		if err := anrGroup.Insert(ctx); err != nil {
			return err
		}
	}

	return
}

// needsSymbolication returns true if payload
// contains events that should be symbolicated.
func (e eventreq) needsSymbolication() bool {
	return len(e.symbolicateEvents) > 0 || len(e.symbolicateSpans) > 0
}

// validate validates the integrity of each event
// and corresponding attachments.
func (e eventreq) validate() error {
	if len(e.events) < 1 && len(e.spans) < 1 {
		return fmt.Errorf(`payload must contain at least 1 event or 1 span`)
	}

	for i := range e.events {
		if err := e.events[i].Validate(); err != nil {
			return err
		}
		if err := e.events[i].Attribute.Validate(); err != nil {
			return err
		}

		// only process user defined attributes
		// if the payload contains any.
		//
		// this check is super important to have
		// because SDKs without support for user
		// defined attributes won't ever send these.
		if !e.events[i].UserDefinedAttribute.Empty() {
			if err := e.events[i].UserDefinedAttribute.Validate(); err != nil {
				return err
			}
		}

		if e.hasAttachmentBlobs() || e.hasAttachmentUploadInfos() {
			for j := range e.events[i].Attachments {
				if err := e.events[i].Attachments[j].Validate(); err != nil {
					return err
				}
			}
		}
	}

	for i := range e.spans {
		if err := e.spans[i].Validate(); err != nil {
			return err
		}

		// only process user defined attributes
		// if the payload contains any.
		//
		// this check is super important to have
		// because SDKs without support for user
		// defined attributes won't ever send these.
		if !e.spans[i].UserDefinedAttribute.Empty() {
			if err := e.spans[i].UserDefinedAttribute.Validate(); err != nil {
				return err
			}
		}
	}

	if e.size >= int64(maxBatchSize) {
		return fmt.Errorf(`payload cannot exceed maximum allowed size of %d`, maxBatchSize)
	}

	return nil
}

// ingestEvents writes the events to database.
func (e eventreq) ingestEvents(ctx context.Context) error {
	if len(e.events) == 0 {
		return nil
	}

	stmt := sqlf.InsertInto(`events`)
	defer stmt.Close()

	for i := range e.events {
		anrExceptions := "[]"
		anrThreads := "[]"
		exceptionExceptions := "[]"
		exceptionThreads := "[]"
		attachments := "[]"
		binaryImages := "[]"
		error := "{}"

		if e.events[i].IsANR() {
			marshalledExceptions, err := json.Marshal(e.events[i].ANR.Exceptions)
			if err != nil {
				return err
			}
			anrExceptions = string(marshalledExceptions)
			marshalledThreads, err := json.Marshal(e.events[i].ANR.Threads)
			if err != nil {
				return err
			}
			anrThreads = string(marshalledThreads)
			if err := e.events[i].ANR.ComputeFingerprint(); err != nil {
				return err
			}
		}
		if e.events[i].IsException() {
			marshalledExceptions, err := json.Marshal(e.events[i].Exception.Exceptions)
			if err != nil {
				return err
			}
			exceptionExceptions = string(marshalledExceptions)

			marshalledThreads, err := json.Marshal(e.events[i].Exception.Threads)
			if err != nil {
				return err
			}
			exceptionThreads = string(marshalledThreads)
			if err := e.events[i].Exception.ComputeFingerprint(); err != nil {
				return err
			}

			if len(e.events[i].Exception.BinaryImages) > 0 {
				marshalledImages, err := json.Marshal(e.events[i].Exception.BinaryImages)
				if err != nil {
					return err
				}
				binaryImages = string(marshalledImages)
			}

			if e.events[i].Exception.HasError() {
				marshalledError, err := json.Marshal(e.events[i].Exception.Error)
				if err != nil {
					return err
				}

				error = string(marshalledError)
			}
		}

		if e.events[i].HasAttachments() {
			marshalledAttachments, err := json.Marshal(e.events[i].Attachments)
			if err != nil {
				return err
			}
			attachments = string(marshalledAttachments)
		}

		row := stmt.NewRow().
			Set(`id`, e.events[i].ID).
			Set(`type`, e.events[i].Type).
			Set(`session_id`, e.events[i].SessionID).
			Set(`team_id`, e.teamId).
			Set(`app_id`, e.events[i].AppID).
			Set(`inet.ipv4`, e.events[i].IPv4).
			Set(`inet.ipv6`, e.events[i].IPv6).
			Set(`inet.country_code`, e.events[i].CountryCode).
			Set(`timestamp`, e.events[i].Timestamp.Format(chrono.NanoTimeFormat)).
			Set(`user_triggered`, e.events[i].UserTriggered).

			// attribute
			Set(`attribute.installation_id`, e.events[i].Attribute.InstallationID).
			Set(`attribute.app_version`, e.events[i].Attribute.AppVersion).
			Set(`attribute.app_build`, e.events[i].Attribute.AppBuild).
			Set(`attribute.app_unique_id`, e.events[i].Attribute.AppUniqueID).
			Set(`attribute.platform`, e.events[i].Attribute.Platform).
			Set(`attribute.measure_sdk_version`, e.events[i].Attribute.MeasureSDKVersion).
			Set(`attribute.thread_name`, e.events[i].Attribute.ThreadName).
			Set(`attribute.user_id`, e.events[i].Attribute.UserID).
			Set(`attribute.device_name`, e.events[i].Attribute.DeviceName).
			Set(`attribute.device_model`, e.events[i].Attribute.DeviceModel).
			Set(`attribute.device_manufacturer`, e.events[i].Attribute.DeviceManufacturer).
			Set(`attribute.device_type`, e.events[i].Attribute.DeviceType).
			Set(`attribute.device_is_foldable`, e.events[i].Attribute.DeviceIsFoldable).
			Set(`attribute.device_is_physical`, e.events[i].Attribute.DeviceIsPhysical).
			Set(`attribute.device_density_dpi`, e.events[i].Attribute.DeviceDensityDPI).
			Set(`attribute.device_width_px`, e.events[i].Attribute.DeviceWidthPX).
			Set(`attribute.device_height_px`, e.events[i].Attribute.DeviceHeightPX).
			Set(`attribute.device_density`, e.events[i].Attribute.DeviceDensity).
			Set(`attribute.device_locale`, e.events[i].Attribute.DeviceLocale).
			Set(`attribute.device_low_power_mode`, e.events[i].Attribute.DeviceLowPowerMode).
			Set(`attribute.device_thermal_throttling_enabled`, e.events[i].Attribute.DeviceThermalThrottlingEnabled).
			Set(`attribute.device_cpu_arch`, e.events[i].Attribute.DeviceCPUArch).
			Set(`attribute.os_name`, e.events[i].Attribute.OSName).
			Set(`attribute.os_version`, e.events[i].Attribute.OSVersion).
			Set(`attribute.os_page_size`, e.events[i].Attribute.OSPageSize).
			Set(`attribute.network_type`, e.events[i].Attribute.NetworkType).
			Set(`attribute.network_generation`, e.events[i].Attribute.NetworkGeneration).
			Set(`attribute.network_provider`, e.events[i].Attribute.NetworkProvider).

			// user defined attribute
			Set(`user_defined_attribute`, e.events[i].UserDefinedAttribute.Parameterize()).

			// attachments
			Set(`attachments`, attachments)

		// anr
		if e.events[i].IsANR() {
			row.
				Set(`anr.handled`, e.events[i].ANR.Handled).
				Set(`anr.fingerprint`, e.events[i].ANR.Fingerprint).
				Set(`anr.exceptions`, anrExceptions).
				Set(`anr.threads`, anrThreads).
				Set(`anr.foreground`, e.events[i].ANR.Foreground)
		} else {
			row.
				Set(`anr.handled`, nil).
				Set(`anr.fingerprint`, nil).
				Set(`anr.exceptions`, nil).
				Set(`anr.threads`, nil).
				Set(`anr.foreground`, nil)
		}

		// exception
		if e.events[i].IsException() {
			row.
				Set(`exception.handled`, e.events[i].Exception.Handled).
				Set(`exception.fingerprint`, e.events[i].Exception.Fingerprint).
				Set(`exception.exceptions`, exceptionExceptions).
				Set(`exception.threads`, exceptionThreads).
				Set(`exception.foreground`, e.events[i].Exception.Foreground).
				Set(`exception.binary_images`, binaryImages).
				Set(`exception.framework`, e.events[i].Exception.GetFramework()).
				Set(`exception.error`, error)
		} else {
			row.
				Set(`exception.handled`, nil).
				Set(`exception.fingerprint`, nil).
				Set(`exception.exceptions`, nil).
				Set(`exception.threads`, nil).
				Set(`exception.foreground`, nil).
				Set(`exception.binary_images`, nil).
				Set(`exception.framework`, nil).
				Set(`exception.error`, nil)
		}

		// app exit
		if e.events[i].IsAppExit() {
			row.
				Set(`app_exit.reason`, e.events[i].AppExit.Reason).
				Set(`app_exit.importance`, e.events[i].AppExit.Importance).
				Set(`app_exit.trace`, e.events[i].AppExit.Trace).
				Set(`app_exit.process_name`, e.events[i].AppExit.ProcessName).
				Set(`app_exit.pid`, e.events[i].AppExit.PID)
		} else {
			row.
				Set(`app_exit.reason`, nil).
				Set(`app_exit.importance`, nil).
				Set(`app_exit.trace`, nil).
				Set(`app_exit.process_name`, nil).
				Set(`app_exit.pid`, nil)
		}

		// string
		if e.events[i].IsString() {
			row.
				Set(`string.severity_text`, e.events[i].LogString.SeverityText).
				Set(`string.string`, e.events[i].LogString.String)
		} else {
			row.
				Set(`string.severity_text`, nil).
				Set(`string.string`, nil)
		}

		// gesture long click
		if e.events[i].IsGestureLongClick() {
			row.
				Set(`gesture_long_click.target`, e.events[i].GestureLongClick.Target).
				Set(`gesture_long_click.target_id`, e.events[i].GestureLongClick.TargetID).
				Set(`gesture_long_click.touch_down_time`, e.events[i].GestureLongClick.TouchDownTime).
				Set(`gesture_long_click.touch_up_time`, e.events[i].GestureLongClick.TouchUpTime).
				Set(`gesture_long_click.width`, e.events[i].GestureLongClick.Width).
				Set(`gesture_long_click.height`, e.events[i].GestureLongClick.Height).
				Set(`gesture_long_click.x`, e.events[i].GestureLongClick.X).
				Set(`gesture_long_click.y`, e.events[i].GestureLongClick.Y)
		} else {
			row.
				Set(`gesture_long_click.target`, nil).
				Set(`gesture_long_click.target_id`, nil).
				Set(`gesture_long_click.touch_down_time`, nil).
				Set(`gesture_long_click.touch_up_time`, nil).
				Set(`gesture_long_click.width`, nil).
				Set(`gesture_long_click.height`, nil).
				Set(`gesture_long_click.x`, nil).
				Set(`gesture_long_click.y`, nil)
		}

		// gesture click
		if e.events[i].IsGestureClick() {
			row.
				Set(`gesture_click.target`, e.events[i].GestureClick.Target).
				Set(`gesture_click.target_id`, e.events[i].GestureClick.TargetID).
				Set(`gesture_click.touch_down_time`, e.events[i].GestureClick.TouchDownTime).
				Set(`gesture_click.touch_up_time`, e.events[i].GestureClick.TouchUpTime).
				Set(`gesture_click.width`, e.events[i].GestureClick.Width).
				Set(`gesture_click.height`, e.events[i].GestureClick.Height).
				Set(`gesture_click.x`, e.events[i].GestureClick.X).
				Set(`gesture_click.y`, e.events[i].GestureClick.Y)
		} else {
			row.
				Set(`gesture_click.target`, nil).
				Set(`gesture_click.target_id`, nil).
				Set(`gesture_click.touch_down_time`, nil).
				Set(`gesture_click.touch_up_time`, nil).
				Set(`gesture_click.width`, nil).
				Set(`gesture_click.height`, nil).
				Set(`gesture_click.x`, nil).
				Set(`gesture_click.y`, nil)
		}

		// gesture scroll
		if e.events[i].IsGestureScroll() {
			row.
				Set(`gesture_scroll.target`, e.events[i].GestureScroll.Target).
				Set(`gesture_scroll.target_id`, e.events[i].GestureScroll.TargetID).
				Set(`gesture_scroll.touch_down_time`, e.events[i].GestureScroll.TouchDownTime).
				Set(`gesture_scroll.touch_up_time`, e.events[i].GestureScroll.TouchUpTime).
				Set(`gesture_scroll.x`, e.events[i].GestureScroll.X).
				Set(`gesture_scroll.y`, e.events[i].GestureScroll.Y).
				Set(`gesture_scroll.end_x`, e.events[i].GestureScroll.EndX).
				Set(`gesture_scroll.end_y`, e.events[i].GestureScroll.EndY).
				Set(`gesture_scroll.direction`, e.events[i].GestureScroll.Direction)
		} else {
			row.
				Set(`gesture_scroll.target`, nil).
				Set(`gesture_scroll.target_id`, nil).
				Set(`gesture_scroll.touch_down_time`, nil).
				Set(`gesture_scroll.touch_up_time`, nil).
				Set(`gesture_scroll.x`, nil).
				Set(`gesture_scroll.y`, nil).
				Set(`gesture_scroll.end_x`, nil).
				Set(`gesture_scroll.end_y`, nil).
				Set(`gesture_scroll.direction`, nil)
		}

		// lifecycle activity
		if e.events[i].IsLifecycleActivity() {
			row.
				Set(`lifecycle_activity.type`, e.events[i].LifecycleActivity.Type).
				Set(`lifecycle_activity.class_name`, e.events[i].LifecycleActivity.ClassName).
				Set(`lifecycle_activity.intent`, e.events[i].LifecycleActivity.Intent).
				Set(`lifecycle_activity.saved_instance_state`, e.events[i].LifecycleActivity.SavedInstanceState)
		} else {
			row.
				Set(`lifecycle_activity.type`, nil).
				Set(`lifecycle_activity.class_name`, nil).
				Set(`lifecycle_activity.intent`, nil).
				Set(`lifecycle_activity.saved_instance_state`, nil)
		}

		// lifecycle fragment
		if e.events[i].IsLifecycleFragment() {
			row.
				Set(`lifecycle_fragment.type`, e.events[i].LifecycleFragment.Type).
				Set(`lifecycle_fragment.class_name`, e.events[i].LifecycleFragment.ClassName).
				Set(`lifecycle_fragment.parent_activity`, e.events[i].LifecycleFragment.ParentActivity).
				Set(`lifecycle_fragment.parent_fragment`, e.events[i].LifecycleFragment.ParentFragment).
				Set(`lifecycle_fragment.tag`, e.events[i].LifecycleFragment.Tag)
		} else {
			row.
				Set(`lifecycle_fragment.type`, nil).
				Set(`lifecycle_fragment.class_name`, nil).
				Set(`lifecycle_fragment.parent_activity`, nil).
				Set(`lifecycle_fragment.parent_fragment`, nil).
				Set(`lifecycle_fragment.tag`, nil)
		}

		// lifecycle view controller
		if e.events[i].IsLifecycleViewController() {
			row.
				Set(`lifecycle_view_controller.type`, e.events[i].LifecycleViewController.Type).
				Set(`lifecycle_view_controller.class_name`, e.events[i].LifecycleViewController.ClassName)
		} else {
			row.
				Set(`lifecycle_view_controller.type`, nil).
				Set(`lifecycle_view_controller.class_name`, nil)
		}

		// lifecycle swift ui
		if e.events[i].IsLifecycleSwiftUI() {
			row.
				Set(`lifecycle_swift_ui.type`, e.events[i].LifecycleSwiftUI.Type).
				Set(`lifecycle_swift_ui.class_name`, e.events[i].LifecycleSwiftUI.ClassName)
		} else {
			row.
				Set(`lifecycle_swift_ui.type`, nil).
				Set(`lifecycle_swift_ui.class_name`, nil)
		}

		// lifecycle app
		if e.events[i].IsLifecycleApp() {
			row.
				Set(`lifecycle_app.type`, e.events[i].LifecycleApp.Type)
		} else {
			row.
				Set(`lifecycle_app.type`, nil)
		}

		// cold launch
		if e.events[i].IsColdLaunch() {
			row.
				Set(`cold_launch.process_start_uptime`, e.events[i].ColdLaunch.ProcessStartUptime).
				Set(`cold_launch.process_start_requested_uptime`, e.events[i].ColdLaunch.ProcessStartRequestedUptime).
				Set(`cold_launch.content_provider_attach_uptime`, e.events[i].ColdLaunch.ContentProviderAttachUptime).
				Set(`cold_launch.on_next_draw_uptime`, e.events[i].ColdLaunch.OnNextDrawUptime).
				Set(`cold_launch.launched_activity`, e.events[i].ColdLaunch.LaunchedActivity).
				Set(`cold_launch.has_saved_state`, e.events[i].ColdLaunch.HasSavedState).
				Set(`cold_launch.intent_data`, e.events[i].ColdLaunch.IntentData).
				Set(`cold_launch.duration`, e.events[i].ColdLaunch.Duration.Milliseconds())
		} else {
			row.
				Set(`cold_launch.process_start_uptime`, nil).
				Set(`cold_launch.process_start_requested_uptime`, nil).
				Set(`cold_launch.content_provider_attach_uptime`, nil).
				Set(`cold_launch.on_next_draw_uptime`, nil).
				Set(`cold_launch.launched_activity`, nil).
				Set(`cold_launch.has_saved_state`, nil).
				Set(`cold_launch.intent_data`, nil).
				Set(`cold_launch.duration`, nil)

		}

		// warm launch
		if e.events[i].IsWarmLaunch() {
			row.
				Set(`warm_launch.app_visible_uptime`, e.events[i].WarmLaunch.AppVisibleUptime).
				Set(`warm_launch.process_start_uptime`, e.events[i].WarmLaunch.ProcessStartUptime).
				Set(`warm_launch.process_start_requested_uptime`, e.events[i].WarmLaunch.ProcessStartRequestedUptime).
				Set(`warm_launch.content_provider_attach_uptime`, e.events[i].WarmLaunch.ContentProviderAttachUptime).
				Set(`warm_launch.on_next_draw_uptime`, e.events[i].WarmLaunch.OnNextDrawUptime).
				Set(`warm_launch.launched_activity`, e.events[i].WarmLaunch.LaunchedActivity).
				Set(`warm_launch.has_saved_state`, e.events[i].WarmLaunch.HasSavedState).
				Set(`warm_launch.intent_data`, e.events[i].WarmLaunch.IntentData).
				Set(`warm_launch.duration`, e.events[i].WarmLaunch.Duration.Milliseconds()).
				Set(`warm_launch.is_lukewarm`, e.events[i].WarmLaunch.IsLukewarm)
		} else {
			row.
				Set(`warm_launch.app_visible_uptime`, nil).
				Set(`warm_launch.process_start_uptime`, nil).
				Set(`warm_launch.process_start_requested_uptime`, nil).
				Set(`warm_launch.content_provider_attach_uptime`, nil).
				Set(`warm_launch.on_next_draw_uptime`, nil).
				Set(`warm_launch.launched_activity`, nil).
				Set(`warm_launch.has_saved_state`, nil).
				Set(`warm_launch.intent_data`, nil).
				Set(`warm_launch.duration`, nil).
				Set(`warm_launch.is_lukewarm`, nil)
		}

		// hot launch
		if e.events[i].IsHotLaunch() {
			row.
				Set(`hot_launch.app_visible_uptime`, e.events[i].HotLaunch.AppVisibleUptime).
				Set(`hot_launch.on_next_draw_uptime`, e.events[i].HotLaunch.OnNextDrawUptime).
				Set(`hot_launch.launched_activity`, e.events[i].HotLaunch.LaunchedActivity).
				Set(`hot_launch.has_saved_state`, e.events[i].HotLaunch.HasSavedState).
				Set(`hot_launch.intent_data`, e.events[i].HotLaunch.IntentData).
				Set(`hot_launch.duration`, e.events[i].HotLaunch.Duration.Milliseconds())
		} else {
			row.
				Set(`hot_launch.app_visible_uptime`, nil).
				Set(`hot_launch.on_next_draw_uptime`, nil).
				Set(`hot_launch.launched_activity`, nil).
				Set(`hot_launch.has_saved_state`, nil).
				Set(`hot_launch.intent_data`, nil).
				Set(`hot_launch.duration`, nil)
		}

		// network change
		if e.events[i].IsNetworkChange() {
			row.
				Set(`network_change.network_type`, e.events[i].NetworkChange.NetworkType).
				Set(`network_change.previous_network_type`, e.events[i].NetworkChange.PreviousNetworkType).
				Set(`network_change.network_generation`, e.events[i].NetworkChange.NetworkGeneration).
				Set(`network_change.previous_network_generation`, e.events[i].NetworkChange.PreviousNetworkGeneration)
		} else {
			row.
				Set(`network_change.network_type`, nil).
				Set(`network_change.previous_network_type`, nil).
				Set(`network_change.network_generation`, nil).
				Set(`network_change.previous_network_generation`, nil)
		}

		// http
		if e.events[i].IsHttp() {
			row.
				Set(`http.url`, e.events[i].Http.URL).
				Set(`http.method`, e.events[i].Http.Method).
				Set(`http.status_code`, e.events[i].Http.StatusCode).
				Set(`http.start_time`, e.events[i].Http.StartTime).
				Set(`http.end_time`, e.events[i].Http.EndTime).
				Set(`http_request_headers`, e.events[i].Http.RequestHeaders).
				Set(`http_response_headers`, e.events[i].Http.ResponseHeaders).
				Set(`http.request_body`, e.events[i].Http.RequestBody).
				Set(`http.response_body`, e.events[i].Http.ResponseBody).
				Set(`http.failure_reason`, e.events[i].Http.FailureReason).
				Set(`http.failure_description`, e.events[i].Http.FailureDescription).
				Set(`http.client`, e.events[i].Http.Client)
		} else {
			row.
				Set(`http.url`, nil).
				Set(`http.method`, nil).
				Set(`http.status_code`, nil).
				Set(`http.start_time`, nil).
				Set(`http.end_time`, nil).
				Set(`http_request_headers`, nil).
				Set(`http_response_headers`, nil).
				Set(`http.request_body`, nil).
				Set(`http.response_body`, nil).
				Set(`http.failure_reason`, nil).
				Set(`http.failure_description`, nil).
				Set(`http.client`, nil)

		}

		// memory usage
		if e.events[i].IsMemoryUsage() {
			row.
				Set(`memory_usage.java_max_heap`, e.events[i].MemoryUsage.JavaMaxHeap).
				Set(`memory_usage.java_total_heap`, e.events[i].MemoryUsage.JavaTotalHeap).
				Set(`memory_usage.java_free_heap`, e.events[i].MemoryUsage.JavaFreeHeap).
				Set(`memory_usage.total_pss`, e.events[i].MemoryUsage.TotalPSS).
				Set(`memory_usage.rss`, e.events[i].MemoryUsage.RSS).
				Set(`memory_usage.native_total_heap`, e.events[i].MemoryUsage.NativeTotalHeap).
				Set(`memory_usage.native_free_heap`, e.events[i].MemoryUsage.NativeFreeHeap).
				Set(`memory_usage.interval`, e.events[i].MemoryUsage.Interval)
		} else {
			row.
				Set(`memory_usage.java_max_heap`, nil).
				Set(`memory_usage.java_total_heap`, nil).
				Set(`memory_usage.java_free_heap`, nil).
				Set(`memory_usage.total_pss`, nil).
				Set(`memory_usage.rss`, nil).
				Set(`memory_usage.native_total_heap`, nil).
				Set(`memory_usage.native_free_heap`, nil).
				Set(`memory_usage.interval`, nil)
		}

		// memory usage absolute
		if e.events[i].IsMemoryUsageAbs() {
			row.
				Set(`memory_usage_absolute.max_memory`, e.events[i].MemoryUsageAbs.MaxMemory).
				Set(`memory_usage_absolute.used_memory`, e.events[i].MemoryUsageAbs.UsedMemory).
				Set(`memory_usage_absolute.interval`, e.events[i].MemoryUsageAbs.Interval)
		} else {
			row.
				Set(`memory_usage_absolute.max_memory`, nil).
				Set(`memory_usage_absolute.used_memory`, nil).
				Set(`memory_usage_absolute.interval`, nil)
		}

		// low memory
		if e.events[i].IsLowMemory() {
			row.
				Set(`low_memory.java_max_heap`, e.events[i].LowMemory.JavaMaxHeap).
				Set(`low_memory.java_total_heap`, e.events[i].LowMemory.JavaTotalHeap).
				Set(`low_memory.java_free_heap`, e.events[i].LowMemory.JavaFreeHeap).
				Set(`low_memory.total_pss`, e.events[i].LowMemory.TotalPSS).
				Set(`low_memory.rss`, e.events[i].LowMemory.RSS).
				Set(`low_memory.native_total_heap`, e.events[i].LowMemory.NativeTotalHeap).
				Set(`low_memory.native_free_heap`, e.events[i].LowMemory.NativeFreeHeap)
		} else {
			row.
				Set(`low_memory.java_max_heap`, nil).
				Set(`low_memory.java_total_heap`, nil).
				Set(`low_memory.java_free_heap`, nil).
				Set(`low_memory.total_pss`, nil).
				Set(`low_memory.rss`, nil).
				Set(`low_memory.native_total_heap`, nil).
				Set(`low_memory.native_free_heap`, nil)
		}

		// trim memory
		if e.events[i].IsTrimMemory() {
			row.
				Set(`trim_memory.level`, e.events[i].TrimMemory.Level)
		} else {
			row.
				Set(`trim_memory.level`, nil)
		}

		// cpu usage
		if e.events[i].IsCPUUsage() {
			row.
				Set(`cpu_usage.num_cores`, e.events[i].CPUUsage.NumCores).
				Set(`cpu_usage.clock_speed`, e.events[i].CPUUsage.ClockSpeed).
				Set(`cpu_usage.uptime`, e.events[i].CPUUsage.Uptime).
				Set(`cpu_usage.utime`, e.events[i].CPUUsage.UTime).
				Set(`cpu_usage.cutime`, e.events[i].CPUUsage.CUTime).
				Set(`cpu_usage.stime`, e.events[i].CPUUsage.STime).
				Set(`cpu_usage.cstime`, e.events[i].CPUUsage.CSTime).
				Set(`cpu_usage.interval`, e.events[i].CPUUsage.Interval).
				Set(`cpu_usage.percentage_usage`, e.events[i].CPUUsage.PercentageUsage)
		} else {
			row.
				Set(`cpu_usage.num_cores`, nil).
				Set(`cpu_usage.clock_speed`, nil).
				Set(`cpu_usage.uptime`, nil).
				Set(`cpu_usage.utime`, nil).
				Set(`cpu_usage.cutime`, nil).
				Set(`cpu_usage.stime`, nil).
				Set(`cpu_usage.cstime`, nil).
				Set(`cpu_usage.interval`, nil).
				Set(`cpu_usage.percentage_usage`, nil)

		}

		// navigation
		if e.events[i].IsNavigation() {
			row.
				Set(`navigation.to`, e.events[i].Navigation.To).
				Set(`navigation.from`, e.events[i].Navigation.From).
				Set(`navigation.source`, e.events[i].Navigation.Source)
		} else {
			row.
				Set(`navigation.to`, nil).
				Set(`navigation.from`, nil).
				Set(`navigation.source`, nil)
		}

		// screen view
		if e.events[i].IsScreenView() {
			row.
				Set(`screen_view.name`, e.events[i].ScreenView.Name)
		} else {
			row.
				Set(`screen_view.name`, nil)
		}

		// bug report
		if e.events[i].IsBugReport() {
			row.
				Set(`bug_report.description`, e.events[i].BugReport.Description)
		} else {
			row.
				Set(`bug_report.description`, nil)
		}

		// custom
		if e.events[i].IsCustom() {
			row.
				Set(`custom.name`, e.events[i].Custom.Name)
		} else {
			row.
				Set(`custom.name`, nil)
		}
	}

	return server.Server.ChPool.AsyncInsert(ctx, stmt.String(), true, stmt.Args()...)
}

// ingestSpans writes the spans to database.
func (e eventreq) ingestSpans(ctx context.Context) error {
	if len(e.spans) == 0 {
		return nil
	}

	stmt := sqlf.InsertInto(`spans`)
	defer stmt.Close()

	for i := range e.spans {
		appVersionTuple := fmt.Sprintf("('%s', '%s')", e.spans[i].Attributes.AppVersion, e.spans[i].Attributes.AppBuild)
		osVersionTuple := fmt.Sprintf("('%s', '%s')", e.spans[i].Attributes.OSName, e.spans[i].Attributes.OSVersion)

		formattedCheckpoints := "["
		for j, cp := range e.spans[i].CheckPoints {
			timestamp := cp.Timestamp.Format(chrono.NanoTimeFormat)
			formattedCheckpoints += fmt.Sprintf("('%s', '%s')", cp.Name, timestamp)

			if j < len(e.spans[i].CheckPoints)-1 {
				formattedCheckpoints += ", "
			}
		}
		formattedCheckpoints += "]"

		stmt.NewRow().
			Set(`team_id`, e.teamId).
			Set(`app_id`, e.spans[i].AppID).
			Set(`span_name`, e.spans[i].SpanName).
			Set(`span_id`, e.spans[i].SpanID).
			Set(`parent_id`, e.spans[i].ParentID).
			Set(`trace_id`, e.spans[i].TraceID).
			Set(`session_id`, e.spans[i].SessionID).
			Set(`status`, e.spans[i].Status).
			Set(`start_time`, e.spans[i].StartTime.Format(chrono.NanoTimeFormat)).
			Set(`end_time`, e.spans[i].EndTime.Format(chrono.NanoTimeFormat)).
			Set(`checkpoints`, formattedCheckpoints).
			Set(`attribute.app_unique_id`, e.spans[i].Attributes.AppUniqueID).
			Set(`attribute.installation_id`, e.spans[i].Attributes.InstallationID).
			Set(`attribute.user_id`, e.spans[i].Attributes.UserID).
			Set(`attribute.measure_sdk_version`, e.spans[i].Attributes.MeasureSDKVersion).
			Set(`attribute.app_version`, appVersionTuple).
			Set(`attribute.os_version`, osVersionTuple).
			Set(`attribute.platform`, e.spans[i].Attributes.Platform).
			Set(`attribute.thread_name`, e.spans[i].Attributes.ThreadName).
			Set(`attribute.country_code`, e.spans[i].Attributes.CountryCode).
			Set(`attribute.network_provider`, e.spans[i].Attributes.NetworkProvider).
			Set(`attribute.network_type`, e.spans[i].Attributes.NetworkType).
			Set(`attribute.network_generation`, e.spans[i].Attributes.NetworkGeneration).
			Set(`attribute.device_name`, e.spans[i].Attributes.DeviceName).
			Set(`attribute.device_model`, e.spans[i].Attributes.DeviceModel).
			Set(`attribute.device_manufacturer`, e.spans[i].Attributes.DeviceManufacturer).
			Set(`attribute.device_locale`, e.spans[i].Attributes.DeviceLocale).
			Set(`attribute.device_low_power_mode`, e.spans[i].Attributes.LowPowerModeEnabled).
			Set(`attribute.device_thermal_throttling_enabled`, e.spans[i].Attributes.ThermalThrottlingEnabled).
			// user defined attribute
			Set(`user_defined_attribute`, e.spans[i].UserDefinedAttribute.Parameterize())
	}

	return server.Server.ChPool.AsyncInsert(ctx, stmt.String(), true, stmt.Args()...)
}

// GetExceptionsWithFilter fetches a slice of EventException for an
// ExceptionGroup matching AppFilter. Also computes pagination meta
// values for keyset pagination.
func GetExceptionsWithFilter(ctx context.Context, group *group.ExceptionGroup, af *filter.AppFilter) (events []event.EventException, next, previous bool, err error) {
	pageSize := af.ExtendLimit()
	forward := af.HasPositiveLimit()
	operator := ">"
	order := "asc"
	if !forward {
		operator = "<"
		order = "desc"
	}

	// don't entertain reverse order
	// when no keyset present
	if !af.HasKeyset() && !forward {
		return
	}

	timeformat := "2006-01-02T15:04:05.000"
	var keyTimestamp string
	if !af.KeyTimestamp.IsZero() {
		keyTimestamp = af.KeyTimestamp.Format(timeformat)
	}

	substmt := sqlf.From("events final").
		Select("distinct id").
		Select("type").
		Select("timestamp").
		Select("session_id").
		Select("toString(attribute.app_version) app_version").
		Select("toString(attribute.app_build) app_build").
		Select("toString(attribute.device_manufacturer) device_manufacturer").
		Select("toString(attribute.device_model) device_model").
		Select("toString(attribute.network_type) network_type").
		Select("exception.exceptions exceptions").
		Select("exception.threads threads").
		Select("exception.framework framework").
		Select("attachments").
		Select(fmt.Sprintf("row_number() over (order by timestamp %s, id) as row_num", order)).
		Clause("prewhere app_id = toUUID(?) and timestamp >= ? and timestamp <= ? and type = ? and exception.fingerprint = ? and exception.handled = false", af.AppID, af.From, af.To, event.TypeException, group.ID)

	if af.HasVersions() {
		selectedVersions, errVersions := af.VersionPairs()
		if errVersions != nil {
			err = errVersions
			return
		}

		substmt.Where("(attribute.app_version, attribute.app_build) in (?)", selectedVersions.Parameterize())
	}

	if af.HasOSVersions() {
		selectedOSVersions, errOSVersions := af.OSVersionPairs()
		if errOSVersions != nil {
			err = errOSVersions
			return
		}

		substmt.Where("(attribute.os_name, attribute.os_version) in (?)", selectedOSVersions.Parameterize())
	}

	if af.HasCountries() {
		substmt.Where("inet.country_code in ?", af.Countries)
	}

	if af.HasDeviceNames() {
		substmt.Where("attribute.device_name in ?", af.DeviceNames)
	}

	if af.HasDeviceManufacturers() {
		substmt.Where("attribute.device_manufacturer in ?", af.DeviceManufacturers)
	}

	if af.HasDeviceLocales() {
		substmt.Where("attribute.device_locale in ?", af.Locales)
	}

	if af.HasNetworkTypes() {
		substmt.Where("attribute.network_type in ?", af.NetworkTypes)
	}

	if af.HasNetworkProviders() {
		substmt.Where("attribute.network_provider in ?", af.NetworkProviders)
	}

	if af.HasNetworkGenerations() {
		substmt.Where("attribute.network_generation in ?", af.NetworkGenerations)
	}

	if af.HasUDExpression() && !af.UDExpression.Empty() {
		subQuery := sqlf.From("user_def_attrs").
			Select("event_id id").
			Where("app_id = toUUID(?)", af.AppID).
			Where("exception = true")
		af.UDExpression.Augment(subQuery)
		substmt.Clause("AND id in").SubQuery("(", ")", subQuery)
	}

	substmt.GroupBy("id, type, timestamp, session_id, attribute.app_version, attribute.app_build, attribute.device_manufacturer, attribute.device_model, attribute.network_type, exceptions, threads, framework, attachments")

	stmt := sqlf.New("with ? as page_size, ? as last_timestamp, ? as last_id select", pageSize, keyTimestamp, af.KeyID)

	if af.HasKeyset() {
		substmt = substmt.Where(fmt.Sprintf("(toDateTime64(timestamp, 3) %s last_timestamp) or (toDateTime64(timestamp, 3) = last_timestamp and id %s toUUID(last_id))", operator, operator))
	}

	stmt = stmt.
		Select("distinct id").
		Select("toString(type)").
		Select("timestamp").
		Select("session_id").
		Select("app_version").
		Select("app_build").
		Select("device_manufacturer").
		Select("device_model").
		Select("network_type").
		Select("exceptions").
		Select("threads").
		Select("toString(framework)").
		Select("attachments").
		From("").
		SubQuery("(", ") as t", substmt).
		Where("row_num <= abs(page_size)").
		OrderBy(fmt.Sprintf("timestamp %s, id %s", order, order))

	defer stmt.Close()

	rows, err := server.Server.ChPool.Query(ctx, stmt.String(), stmt.Args()...)
	if err != nil {
		return
	}

	for rows.Next() {
		var e event.EventException
		var exceptions string
		var threads string
		var attachments string
		if err = rows.Scan(&e.ID, &e.Type, &e.Timestamp, &e.SessionID, &e.Attribute.AppVersion, &e.Attribute.AppBuild, &e.Attribute.DeviceManufacturer, &e.Attribute.DeviceModel, &e.Attribute.NetworkType, &exceptions, &threads, &e.Exception.Framework, &attachments); err != nil {
			return
		}

		if err = json.Unmarshal([]byte(exceptions), &e.Exception.Exceptions); err != nil {
			return
		}
		if err = json.Unmarshal([]byte(threads), &e.Exception.Threads); err != nil {
			return
		}
		if err = json.Unmarshal([]byte(attachments), &e.Attachments); err != nil {
			return
		}

		e.ComputeView()
		events = append(events, e)
	}

	resultLen := len(events)

	// set pagination meta
	if af.HasKeyset() {
		if resultLen >= numeric.AbsInt(pageSize) {
			next = true
			previous = true
		} else {
			if forward {
				previous = true
			} else {
				next = true
			}
		}
	} else {
		// first record always
		if resultLen >= numeric.AbsInt(pageSize) {
			next = true
		}
	}

	// truncate results
	if resultLen >= numeric.AbsInt(pageSize) {
		events = events[:resultLen-1]
	}

	// reverse list to respect client's ordering view
	if !forward {
		for i, j := 0, len(events)-1; i < j; i, j = i+1, j-1 {
			events[i], events[j] = events[j], events[i]
		}
	}

	return
}

// GetExceptionPlotInstances queries aggregated exception
// instances and crash free sessions by datetime and filters.
func GetExceptionPlotInstances(ctx context.Context, af *filter.AppFilter) (issueInstances []event.IssueInstance, err error) {
	if af.Timezone == "" {
		return nil, errors.New("missing timezone filter")
	}

	stmt := sqlf.
		From("events final").
		Select("formatDateTime(timestamp, '%Y-%m-%d', ?) as datetime", af.Timezone).
		Select("concat(toString(attribute.app_version), '', '(', toString(attribute.app_build), ')') as app_version").
		Select("uniqIf(id, type = ? and exception.handled = false) as total_exceptions", event.TypeException).
		Select("round((1 - (exception_sessions / total_sessions)) * 100, 2) as crash_free_sessions").
		Select("uniq(session_id) as total_sessions").
		Select("uniqIf(session_id, type = ? and exception.handled = false) as exception_sessions", event.TypeException).
		Clause("prewhere app_id = toUUID(?) and timestamp >= ? and timestamp <= ?", af.AppID, af.From, af.To)

	defer stmt.Close()

	if len(af.Versions) > 0 {
		stmt.Where("attribute.app_version in ?", af.Versions)
	}

	if len(af.VersionCodes) > 0 {
		stmt.Where("attribute.app_build in ?", af.VersionCodes)
	}

	if len(af.OsNames) > 0 {
		stmt.Where("attribute.os_name").In(af.OsNames)
	}

	if len(af.OsVersions) > 0 {
		stmt.Where("attribute.os_version").In(af.OsVersions)
	}

	if len(af.Countries) > 0 {
		stmt.Where("inet.country_code").In(af.Countries)
	}

	if len(af.DeviceNames) > 0 {
		stmt.Where("attribute.device_name").In(af.DeviceNames)
	}

	if len(af.DeviceManufacturers) > 0 {
		stmt.Where("attribute.device_manufacturer").In(af.DeviceManufacturers)
	}

	if len(af.Locales) > 0 {
		stmt.Where("attribute.device_locale").In(af.Locales)
	}

	if len(af.NetworkProviders) > 0 {
		stmt.Where("attribute.network_provider").In(af.NetworkProviders)
	}

	if len(af.NetworkTypes) > 0 {
		stmt.Where("attribute.network_type").In(af.NetworkTypes)
	}

	if len(af.NetworkGenerations) > 0 {
		stmt.Where("attribute.network_generation").In(af.NetworkGenerations)
	}

	if af.HasUDExpression() && !af.UDExpression.Empty() {
		subQuery := sqlf.From("user_def_attrs").
			Select("event_id id").
			Where("app_id = toUUID(?)", af.AppID).
			Where("exception = true")
		af.UDExpression.Augment(subQuery)
		stmt.Clause("AND id in").SubQuery("(", ")", subQuery)
	}

	stmt.GroupBy("app_version, datetime").
		OrderBy("app_version, datetime")

	rows, err := server.Server.ChPool.Query(ctx, stmt.String(), stmt.Args()...)
	if err != nil {
		return
	}

	for rows.Next() {
		var instance event.IssueInstance
		var ignore1, ignore2 uint64
		if err := rows.Scan(&instance.DateTime, &instance.Version, &instance.Instances, &instance.IssueFreeSessions, &ignore1, &ignore2); err != nil {
			return nil, err
		}

		if *instance.Instances > 0 {
			issueInstances = append(issueInstances, instance)
		}
	}

	if rows.Err() != nil {
		return
	}

	return
}

// GetANRsWithFilter fetches a slice of EventException for an
// ANRGroup matching AppFilter. Also computes pagination meta
// values for keyset pagination.
func GetANRsWithFilter(ctx context.Context, group *group.ANRGroup, af *filter.AppFilter) (events []event.EventANR, next, previous bool, err error) {
	pageSize := af.ExtendLimit()
	forward := af.HasPositiveLimit()
	operator := ">"
	order := "asc"
	if !forward {
		operator = "<"
		order = "desc"
	}

	// don't entertain reverse order
	// when no keyset present
	if !af.HasKeyset() && !forward {
		return
	}

	timeformat := "2006-01-02T15:04:05.000"
	var keyTimestamp string
	if !af.KeyTimestamp.IsZero() {
		keyTimestamp = af.KeyTimestamp.Format(timeformat)
	}

<<<<<<< HEAD
	prewhere := "prewhere app_id = toUUID(?) and anr.fingerprint = ?"

	substmt := sqlf.From("events").
=======
	substmt := sqlf.From("events final").
>>>>>>> fd8efc43
		Select("distinct id").
		Select("type").
		Select("timestamp").
		Select("session_id").
		Select("toString(attribute.app_version) app_version").
		Select("toString(attribute.app_build) app_build").
		Select("toString(attribute.device_manufacturer) device_manufacturer").
		Select("toString(attribute.device_model) device_model").
		Select("toString(attribute.network_type) network_type").
		Select("anr.exceptions exceptions").
		Select("anr.threads threads").
		Select("attachments").
		Select(fmt.Sprintf("row_number() over (order by timestamp %s, id) as row_num", order)).
		Clause("prewhere app_id = toUUID(?) and timestamp >= ? and timestamp <= ? and type = ? and anr.fingerprint = ?", af.AppID, af.From, af.To, event.TypeANR, group.ID)

	if af.HasVersions() {
		selectedVersions, errVersions := af.VersionPairs()
		if err != nil {
			err = errVersions
			return
		}

		substmt.Where("(attribute.app_version, attribute.app_build) in (?)", selectedVersions.Parameterize())
	}

	if af.HasOSVersions() {
		selectedOSVersions, errOSVersions := af.OSVersionPairs()
		if err != nil {
			err = errOSVersions
			return
		}

		substmt.Where("(attribute.os_name, attribute.os_version) in (?)", selectedOSVersions.Parameterize())
	}

	if af.HasCountries() {
		substmt.Where("inet.country_code in ?", af.Countries)
	}

	if af.HasDeviceNames() {
		substmt.Where("attribute.device_name in ?", af.DeviceNames)
	}

	if af.HasDeviceManufacturers() {
		substmt.Where("attribute.device_manufacturer in ?", af.DeviceManufacturers)
	}

	if af.HasDeviceLocales() {
		substmt.Where("attribute.device_locale in ?", af.Locales)
	}

	if af.HasNetworkTypes() {
		substmt.Where("attribute.network_type in ?", af.NetworkTypes)
	}

	if af.HasNetworkProviders() {
		substmt.Where("attribute.network_provider in ?", af.NetworkProviders)
	}

	if af.HasNetworkGenerations() {
		substmt.Where("attribute.network_generation in ?", af.NetworkGenerations)
	}

	if af.HasUDExpression() && !af.UDExpression.Empty() {
		subQuery := sqlf.From("user_def_attrs").
			Select("event_id id").
			Where("app_id = toUUID(?)", af.AppID).
			Where("anr = true")
		af.UDExpression.Augment(subQuery)
		substmt.Clause("AND id in").SubQuery("(", ")", subQuery)
	}

	substmt.GroupBy("id, type, timestamp, session_id, attribute.app_version, attribute.app_build, attribute.device_manufacturer, attribute.device_model, attribute.network_type, exceptions, threads, attachments")

	stmt := sqlf.New("with ? as page_size, ? as last_timestamp, ? as last_id select", pageSize, keyTimestamp, af.KeyID)

	if af.HasKeyset() {
		substmt = substmt.Where(fmt.Sprintf("(toDateTime64(timestamp, 3) %s last_timestamp) or (toDateTime64(timestamp, 3) = last_timestamp and id %s toUUID(last_id))", operator, operator))
	}

	stmt = stmt.
		Select("distinct id").
		Select("toString(type)").
		Select("timestamp").
		Select("session_id").
		Select("app_version").
		Select("app_build").
		Select("device_manufacturer").
		Select("device_model").
		Select("network_type").
		Select("exceptions").
		Select("threads").
		Select("attachments").
		From("").
		SubQuery("(", ") as t", substmt).
		Where("row_num <= abs(page_size)").
		OrderBy(fmt.Sprintf("timestamp %s, id %s", order, order))

	defer stmt.Close()

	rows, err := server.Server.ChPool.Query(ctx, stmt.String(), stmt.Args()...)
	if err != nil {
		return
	}

	for rows.Next() {
		var e event.EventANR
		var exceptions string
		var threads string
		var attachments string

		if err = rows.Scan(&e.ID, &e.Type, &e.Timestamp, &e.SessionID, &e.Attribute.AppVersion, &e.Attribute.AppBuild, &e.Attribute.DeviceManufacturer, &e.Attribute.DeviceModel, &e.Attribute.NetworkType, &exceptions, &threads, &attachments); err != nil {
			return
		}

		if err = json.Unmarshal([]byte(exceptions), &e.ANR.Exceptions); err != nil {
			return
		}
		if err = json.Unmarshal([]byte(threads), &e.ANR.Threads); err != nil {
			return
		}
		if err = json.Unmarshal([]byte(attachments), &e.Attachments); err != nil {
			return
		}

		e.ComputeView()
		events = append(events, e)
	}

	resultLen := len(events)

	// set pagination meta
	if af.HasKeyset() {
		if resultLen >= numeric.AbsInt(pageSize) {
			next = true
			previous = true
		} else {
			if forward {
				previous = true
			} else {
				next = true
			}
		}
	} else {
		// first record always
		if resultLen >= numeric.AbsInt(pageSize) {
			next = true
		}
	}

	// truncate results
	if resultLen >= numeric.AbsInt(pageSize) {
		events = events[:resultLen-1]
	}

	// reverse list to respect client's ordering view
	if !forward {
		for i, j := 0, len(events)-1; i < j; i, j = i+1, j-1 {
			events[i], events[j] = events[j], events[i]
		}
	}

	return
}

// GetANRPlotInstances queries aggregated ANRs
// instances and ANR free sessions by datetime and filters.
func GetANRPlotInstances(ctx context.Context, af *filter.AppFilter) (issueInstances []event.IssueInstance, err error) {
	if af.Timezone == "" {
		return nil, errors.New("missing timezone filter")
	}

	stmt := sqlf.
		From("events final").
		Select("formatDateTime(timestamp, '%Y-%m-%d', ?) as datetime", af.Timezone).
		Select("concat(toString(attribute.app_version), ' ', '(', toString(attribute.app_build), ')') as app_version").
		Select("uniqIf(id, type = ?) as total_anr", event.TypeANR).
		Select("round((1 - (anr_sessions / total_sessions)) * 100, 2) as anr_free_sessions").
		Select("uniq(session_id) as total_sessions").
		Select("uniqIf(session_id, type = ?) as anr_sessions", event.TypeANR).
		Clause("prewhere app_id = toUUID(?) and timestamp >= ? and timestamp <= ?", af.AppID, af.From, af.To)

	defer stmt.Close()

	if len(af.Versions) > 0 {
		stmt.Where("attribute.app_version in ?", af.Versions)
	}

	if len(af.VersionCodes) > 0 {
		stmt.Where("attribute.app_build in ?", af.VersionCodes)
	}

	if len(af.OsNames) > 0 {
		stmt.Where("attribute.os_name").In(af.OsNames)
	}

	if len(af.OsVersions) > 0 {
		stmt.Where("attribute.os_version").In(af.OsVersions)
	}

	if len(af.Countries) > 0 {
		stmt.Where("inet.country_code").In(af.Countries)
	}

	if len(af.DeviceNames) > 0 {
		stmt.Where("attribute.device_name").In(af.DeviceNames)
	}

	if len(af.DeviceManufacturers) > 0 {
		stmt.Where("attribute.device_manufacturer").In(af.DeviceManufacturers)
	}

	if len(af.Locales) > 0 {
		stmt.Where("attribute.device_locale").In(af.Locales)
	}

	if len(af.NetworkProviders) > 0 {
		stmt.Where("attribute.network_provider").In(af.NetworkProviders)
	}

	if len(af.NetworkTypes) > 0 {
		stmt.Where("attribute.network_type").In(af.NetworkTypes)
	}

	if len(af.NetworkGenerations) > 0 {
		stmt.Where("attribute.network_generation").In(af.NetworkGenerations)
	}

	if af.HasUDExpression() && !af.UDExpression.Empty() {
		subQuery := sqlf.From("user_def_attrs").
			Select("event_id id").
			Where("app_id = toUUID(?)", af.AppID).
			Where("anr = true")
		af.UDExpression.Augment(subQuery)
		stmt.Clause("AND id in").SubQuery("(", ")", subQuery)
	}

	stmt.GroupBy("app_version, datetime").
		OrderBy("app_version, datetime")

	rows, err := server.Server.ChPool.Query(ctx, stmt.String(), stmt.Args()...)
	if err != nil {
		return
	}

	for rows.Next() {
		var instance event.IssueInstance
		var ignore1, ignore2 uint64
		if err := rows.Scan(&instance.DateTime, &instance.Version, &instance.Instances, &instance.IssueFreeSessions, &ignore1, &ignore2); err != nil {
			return nil, err
		}

		if *instance.Instances > 0 {
			issueInstances = append(issueInstances, instance)
		}
	}

	if rows.Err() != nil {
		return
	}

	return
}

// GetIssuesAttributeDistribution queries distribution of attributes
// based on datetime and filters.
func GetIssuesAttributeDistribution(ctx context.Context, g group.IssueGroup, af *filter.AppFilter) (map[string]map[string]uint64, error) {
	var fingerprint string
	groupType := event.TypeException

	switch g.(type) {
	case *group.ANRGroup:
		groupType = event.TypeANR
		fingerprint = g.(*group.ANRGroup).GetId()
	case *group.ExceptionGroup:
		groupType = event.TypeException
		fingerprint = g.(*group.ExceptionGroup).GetId()
	default:
		err := errors.New("couldn't determine correct type of issue group")
		return nil, err
	}

	stmt := sqlf.
		From("events").
		Select("concat(toString(attribute.app_version), ' (', toString(attribute.app_build), ')') as app_version").
		Select("concat(toString(attribute.os_name), ' ', toString(attribute.os_version)) as os_version").
		Select("toString(inet.country_code) as country").
		Select("toString(attribute.network_type) as network_type").
		Select("toString(attribute.device_locale) as locale").
		Select("concat(toString(attribute.device_manufacturer), ' - ', toString(attribute.device_name)) as device").
		Select("uniq(id) as count").
		Clause(fmt.Sprintf("prewhere app_id = toUUID(?) and %s.fingerprint = ?", groupType), af.AppID, fingerprint).
		GroupBy("app_version").
		GroupBy("os_version").
		GroupBy("country").
		GroupBy("network_type").
		GroupBy("locale").
		GroupBy("device")

	defer stmt.Close()

	// Add filters as necessary
	stmt.Where("timestamp >= ? and timestamp <= ?", af.From, af.To)
	if len(af.Versions) > 0 {
		stmt.Where("attribute.app_version in ?", af.Versions)
	}
	if len(af.VersionCodes) > 0 {
		stmt.Where("attribute.app_build in ?", af.VersionCodes)
	}
	if len(af.OsNames) > 0 {
		stmt.Where("attribute.os_name in ?", af.OsNames)
	}
	if len(af.OsVersions) > 0 {
		stmt.Where("attribute.os_version in ?", af.OsVersions)
	}
	if len(af.Countries) > 0 {
		stmt.Where("inet.country_code in ?", af.Countries)
	}
	if len(af.NetworkTypes) > 0 {
		stmt.Where("attribute.network_type in ?", af.NetworkTypes)
	}
	if len(af.NetworkGenerations) > 0 {
		stmt.Where("attribute.network_generation in ?", af.NetworkGenerations)
	}
	if len(af.Locales) > 0 {
		stmt.Where("attribute.device_locale in ?", af.Locales)
	}
	if len(af.DeviceManufacturers) > 0 {
		stmt.Where("attribute.device_manufacturer in ?", af.DeviceManufacturers)
	}
	if len(af.DeviceNames) > 0 {
		stmt.Where("attribute.device_name in ?", af.DeviceNames)
	}

	if af.HasUDExpression() && !af.UDExpression.Empty() {
		subQuery := sqlf.From("user_def_attrs").
			Select("event_id id").
			Where("app_id = toUUID(?)", af.AppID).
			Where(fmt.Sprintf("%s = true", groupType))
		af.UDExpression.Augment(subQuery)
		stmt.Clause("AND id in").SubQuery("(", ")", subQuery)
	}

	// Execute the query and parse results
	rows, err := server.Server.ChPool.Query(ctx, stmt.String(), stmt.Args()...)
	if err != nil {
		return nil, err
	}
	defer rows.Close()

	// Initialize a map to store distribution results for each attribute.
	attributeDistributions := map[string]map[string]uint64{
		"app_version":  make(map[string]uint64),
		"os_version":   make(map[string]uint64),
		"country":      make(map[string]uint64),
		"network_type": make(map[string]uint64),
		"locale":       make(map[string]uint64),
		"device":       make(map[string]uint64),
	}

	// Parse each row in the result set.
	for rows.Next() {
		var (
			appVersion  string
			osVersion   string
			country     string
			networkType string
			locale      string
			device      string
			count       uint64
		)

		if err := rows.Scan(&appVersion, &osVersion, &country, &networkType, &locale, &device, &count); err != nil {
			return nil, err
		}

		// Update counts in the distribution map
		attributeDistributions["app_version"][appVersion] += count
		attributeDistributions["os_version"][osVersion] += count
		attributeDistributions["country"][country] += count
		attributeDistributions["network_type"][networkType] += count
		attributeDistributions["locale"][locale] += count
		attributeDistributions["device"][device] += count
	}

	if rows.Err() != nil {
		return nil, rows.Err()
	}

	return attributeDistributions, nil
}

// GetIssuesPlot aggregates issue free percentage for plotting
// visually from an ExceptionGroup or ANRGroup.
func GetIssuesPlot(ctx context.Context, g group.IssueGroup, af *filter.AppFilter) (issueInstances []event.IssueInstance, err error) {
	if af.Timezone == "" {
		return nil, errors.New("missing timezone filter")
	}

	fingerprint := g.GetId()
	groupType := event.TypeException

	switch g.(type) {
	case *group.ANRGroup:
		groupType = event.TypeANR
	case *group.ExceptionGroup:
		groupType = event.TypeException
	default:
		err = errors.New("couldn't determine correct type of issue group")
		return
	}

	stmt := sqlf.
		From(`events`).
		Select("formatDateTime(timestamp, '%Y-%m-%d', ?) as datetime", af.Timezone).
		Select("concat(toString(attribute.app_version), ' ', '(', toString(attribute.app_build),')') as version").
		Select("uniq(id) as instances").
		Clause(fmt.Sprintf("prewhere app_id = toUUID(?) and %s.fingerprint = ?", groupType), af.AppID, fingerprint)

	defer stmt.Close()

	stmt.Where("timestamp >= ? and timestamp <= ?", af.From, af.To)

	if af.HasUDExpression() && !af.UDExpression.Empty() {
		subQuery := sqlf.From("user_def_attrs").
			Select("event_id id").
			Where("app_id = toUUID(?)", af.AppID).
			Where(fmt.Sprintf("%s = true", groupType))
		af.UDExpression.Augment(subQuery)
		stmt.Clause("AND id in").SubQuery("(", ")", subQuery)
	}

	stmt.GroupBy("version, datetime").
		OrderBy("version, datetime")

	if len(af.Versions) > 0 {
		stmt.Where("attribute.app_version in ?", af.Versions)
	}

	if len(af.VersionCodes) > 0 {
		stmt.Where("attribute.app_build in ?", af.VersionCodes)
	}

	if len(af.OsNames) > 0 {
		stmt.Where("attribute.os_name in ?", af.OsNames)
	}

	if len(af.OsVersions) > 0 {
		stmt.Where("attribute.os_version in ?", af.OsVersions)
	}

	if len(af.Countries) > 0 {
		stmt.Where("inet.country_code in ?", af.Countries)
	}

	if len(af.NetworkTypes) > 0 {
		stmt.Where("attribute.network_type in ?", af.NetworkTypes)
	}

	if len(af.NetworkGenerations) > 0 {
		stmt.Where("attribute.network_generation in ?", af.NetworkGenerations)
	}

	if len(af.Locales) > 0 {
		stmt.Where("attribute.device_locale in ?", af.Locales)
	}

	if len(af.DeviceManufacturers) > 0 {
		stmt.Where(("attribute.device_manufacturer in ?"), af.DeviceManufacturers)
	}

	if len(af.DeviceNames) > 0 {
		stmt.Where(("attribute.device_name in ?"), af.DeviceNames)
	}

	rows, err := server.Server.ChPool.Query(ctx, stmt.String(), stmt.Args()...)
	if err != nil {
		return
	}

	for rows.Next() {
		var instance event.IssueInstance
		if err := rows.Scan(&instance.DateTime, &instance.Version, &instance.Instances); err != nil {
			return nil, err
		}
		issueInstances = append(issueInstances, instance)
	}

	if rows.Err() != nil {
		return
	}

	return
}

func PutEvents(c *gin.Context) {
	ingestReqTracer := otel.Tracer("ingest-req-tracer")
	ingestReqCtx, ingestReqSpan := ingestReqTracer.Start(context.Background(), "ingest-request")
	defer ingestReqSpan.End()

	appId, err := uuid.Parse(c.GetString("appId"))
	if err != nil {
		msg := `error parsing app's uuid`
		fmt.Println(msg, err)
		c.JSON(http.StatusInternalServerError, gin.H{"error": msg})
		return
	}

	ctx := c.Request.Context()

	reqIdKey := `msr-req-id`
	reqIdVal := c.Request.Header.Get(reqIdKey)
	if reqIdVal == "" {
		c.JSON(http.StatusBadRequest, gin.H{
			"error": fmt.Errorf("no %q header value found", reqIdKey),
		})
		return
	}

	reqId, err := uuid.Parse(reqIdVal)
	if err != nil {
		c.JSON(http.StatusBadRequest, gin.H{
			"error": fmt.Errorf("%q value is not a valid UUID", reqIdKey),
		})
		return
	}

	_, selectAppSpan := ingestReqTracer.Start(ctx, "select-app")
	defer selectAppSpan.End()

	app, err := SelectApp(ctx, appId)
	if app == nil || err != nil {
		msg := `failed to lookup app`
		fmt.Println(msg, err)
		c.JSON(http.StatusInternalServerError, gin.H{
			"error": msg,
		})
		return
	}

	selectAppSpan.End()

	msg := `failed to parse event request payload`
	eventReq := eventreq{
		id:                reqId,
		appId:             appId,
		teamId:            app.TeamId,
		json:              strings.HasPrefix(c.ContentType(), "application/json"),
		osName:            app.OSName,
		symbolicateEvents: make(map[uuid.UUID]int),
		symbolicateSpans:  make(map[string]int),
		attachments:       make(map[uuid.UUID]*blob),
	}

	if eventReq.json {
		ingestPayload := IngestRequest{}

		_, parseJSONSpan := ingestReqTracer.Start(ingestReqCtx, "parse-json")
		defer parseJSONSpan.End()

		if err := c.ShouldBindJSON(&ingestPayload); err != nil {
			fmt.Println(msg, err)
			c.JSON(http.StatusBadRequest, gin.H{
				"error":   msg,
				"details": err.Error(),
			})
			return
		}

		parseJSONSpan.End()

		_, readRequestSpan := ingestReqTracer.Start(ingestReqCtx, "read")
		defer readRequestSpan.End()

		if err := eventReq.readJsonRequest(&ingestPayload); err != nil {
			fmt.Println(msg, err)
			c.JSON(http.StatusBadRequest, gin.H{
				"error":   msg,
				"details": err.Error(),
			})
			return
		}

		readRequestSpan.End()
	} else {
		if err := eventReq.readMultipartRequest(c); err != nil {
			fmt.Println(msg, err)
			c.JSON(http.StatusBadRequest, gin.H{
				"error":   msg,
				"details": err.Error(),
			})
			return
		}
	}

	if err := eventReq.checkSeen(ingestReqCtx); err != nil {
		msg := "failed to check for duplicate event requst batch"
		fmt.Println(msg, err)
		c.JSON(http.StatusInternalServerError, gin.H{
			"error":   msg,
			"details": err.Error(),
		})
		return
	}

	// return early if we can recall this batch
	if eventReq.seen {
		if eventReq.json {
			// for JSON requests, we return the attachment
			// upload info again, so that the client can
			// proceed to upload attachments if any.
			c.JSON(http.StatusOK, IngestResponse{
				AttachmentUploadInfo: eventReq.attachmentUploadInfos,
			})
		} else {
			c.JSON(http.StatusAccepted, gin.H{
				"ok": "accepted, known event request",
			})
		}
		return
	}

	_, validateReqSpan := ingestReqTracer.Start(ingestReqCtx, "validate")
	defer validateReqSpan.End()

	if err := eventReq.validate(); err != nil {
		msg := `failed to validate event request payload`
		fmt.Println(msg, err)
		c.JSON(http.StatusBadRequest, gin.H{
			"error":   msg,
			"details": err.Error(),
		})
		return
	}

	validateReqSpan.End()

	if eventReq.hasAttachmentBlobs() {
		// start span to trace attachment uploads
		_, uploadAttachmentSpan := ingestReqTracer.Start(ingestReqCtx, "upload-attachments")

		defer uploadAttachmentSpan.End()

		if err := eventReq.uploadAttachments(); err != nil {
			msg := `failed to upload attachments`
			fmt.Println(msg, err)
			c.JSON(http.StatusInternalServerError, gin.H{
				"error": msg,
			})
			return
		}

		uploadAttachmentSpan.End()

		for i := range eventReq.events {
			if !eventReq.events[i].HasAttachments() {
				continue
			}

			for j := range eventReq.events[i].Attachments {
				id := eventReq.events[i].Attachments[j].ID
				attachment, ok := eventReq.attachments[id]
				if !ok {
					continue
				}
				if !attachment.uploadedAttempted {
					fmt.Printf("attachment %q failed to upload for event %q, skipping\n", attachment.id, id)
					continue
				}

				eventReq.events[i].Attachments[j].Location = attachment.location
				eventReq.events[i].Attachments[j].Key = attachment.key
			}
		}
	}

	if eventReq.hasAttachmentUploadInfos() {
		_, genSignedURLsSpan := ingestReqTracer.Start(ingestReqCtx, "generate-signed-urls")
		defer genSignedURLsSpan.End()

		if err := eventReq.generateAttachmentUploadURLs(ingestReqCtx); err != nil {
			msg := `failed to generate attachment upload URLs`
			fmt.Println(msg, err)
			c.JSON(http.StatusInternalServerError, gin.H{
				"error": msg,
			})
			return
		}

		// Update event attachments with key and location from upload infos
		for i := range eventReq.events {
			if !eventReq.events[i].HasAttachments() {
				continue
			}

			for j := range eventReq.events[i].Attachments {
				id := eventReq.events[i].Attachments[j].ID
				// Find the corresponding attachment upload info
				for _, uploadInfo := range eventReq.attachmentUploadInfos {
					if uploadInfo.ID == id {
						eventReq.events[i].Attachments[j].Location = uploadInfo.Location
						eventReq.events[i].Attachments[j].Key = uploadInfo.Key
						break
					}
				}
			}
		}

		genSignedURLsSpan.End()
	}

	if eventReq.json {
		c.JSON(http.StatusOK, IngestResponse{
			AttachmentUploadInfo: eventReq.attachmentUploadInfos,
		})
	} else {
		c.JSON(http.StatusAccepted, gin.H{"ok": "accepted"})
	}

	ingestReqSpan.End()

	ingestCtx := ambient.WithTeamId(context.Background(), app.TeamId)

	ingestTracer := otel.Tracer("ingest-tracer")
	ingestCtx, ingestSpan := ingestTracer.Start(ingestCtx, "ingest")
	defer ingestSpan.End()

	concur.GlobalWg.Add(1)

	go func() {
		defer concur.GlobalWg.Done()
		var infuseInetGroup errgroup.Group
		infuseInetGroup.Go(func() error {
			_, infuseInetSpan := ingestTracer.Start(ingestCtx, "infuse-inet")
			defer infuseInetSpan.End()

			if err := eventReq.infuseInet(c.ClientIP()); err != nil {
				msg := fmt.Sprintf(`failed to lookup country info for IP: %q`, c.ClientIP())
				fmt.Println(msg, err)
				return err
			}
			infuseInetSpan.End()
			return nil
		})

		var symbolicationGroup errgroup.Group

		symbolicationGroup.Go(func() error {
			if eventReq.needsSymbolication() {
				config := server.Server.Config
				origin := config.SymbolicatorOrigin
				osName := eventReq.osName
				sources := []symbolicator.Source{}

				// configure correct sources as per
				// OS
				switch opsys.ToFamily(osName) {
				case opsys.Android:
					if config.IsCloud() {
						privateKey := os.Getenv("SYMBOLS_READER_SA_KEY")
						clientEmail := os.Getenv("SYMBOLS_READER_SA_EMAIL")
						sources = append(sources, symbolicator.NewGCSSourceAndroid("msr-symbols", config.SymbolsBucket, privateKey, clientEmail))
					} else {
						sources = append(sources, symbolicator.NewS3SourceAndroid("msr-symbols", config.SymbolsBucket, config.SymbolsBucketRegion, config.AWSEndpoint, config.SymbolsAccessKey, config.SymbolsSecretAccessKey))
					}
				case opsys.AppleFamily:
					// by default only symbolicate app's own symbols. to symbolicate iOS
					// system framework symbols, append a GCSSourceApple source containing
					// all iOS system framework symbol debug information files.
					if config.IsCloud() {
						privateKey := os.Getenv("SYMBOLS_READER_SA_KEY")
						clientEmail := os.Getenv("SYMBOLS_READER_SA_EMAIL")
						sources = append(sources, symbolicator.NewGCSSourceApple("msr-symbols", config.SymbolsBucket, privateKey, clientEmail))
					} else {
						sources = append(sources, symbolicator.NewS3SourceApple("msr-symbols", config.SymbolsBucket, config.SymbolsBucketRegion, config.AWSEndpoint, config.SymbolsAccessKey, config.SymbolsSecretAccessKey))
					}
				}

				symblctr := symbolicator.New(origin, osName, sources)

				// start span to trace symbolication
				_, symbolicationSpan := ingestTracer.Start(ingestCtx, "symbolicate-events")
				defer symbolicationSpan.End()

				if err := symblctr.Symbolicate(ingestCtx, server.Server.PgPool, eventReq.appId, eventReq.events, eventReq.spans); err != nil {
					// in case there was symbolication failure, we don't fail
					// ingestion. ignore the error, log it and continue.
					fmt.Printf("failed to symbolicate batch %q containing %d events & %d spans: %v\n", eventReq.id, len(eventReq.events), len(eventReq.spans), err.Error())
					return err
				}

				symbolicationSpan.End()
			}
			return nil
		})

		if err := infuseInetGroup.Wait(); err != nil {
			fmt.Println("failed to lookup IP info")
		}

		if err := symbolicationGroup.Wait(); err != nil {
			fmt.Println("failed to symbolicate", err)
		}

		var ingestGroup errgroup.Group

		ingestGroup.Go(func() error {
			_, ingestEventsSpan := ingestTracer.Start(ingestCtx, "ingest-events")
			defer ingestEventsSpan.End()
			if err := eventReq.ingestEvents(ingestCtx); err != nil {
				fmt.Println(`failed to ingest events`, err)
				return err
			}

			return nil
		})

		ingestGroup.Go(func() error {
			_, ingestSpansSpan := ingestTracer.Start(ingestCtx, "ingest-spans")
			defer ingestSpansSpan.End()
			if err := eventReq.ingestSpans(ingestCtx); err != nil {
				fmt.Println(`failed to ingest spans`, err)
				return err
			}

			return nil
		})

		if err := ingestGroup.Wait(); err != nil {
			fmt.Println("failed to ingest", err)
			return
		}

		var bucketGroup errgroup.Group
		bucketGroup.Go(func() error {
			// start span to trace bucketing unhandled exceptions
			_, bucketUnhandledExceptionsSpan := ingestTracer.Start(ingestCtx, "bucket-unhandled-exceptions")

			defer bucketUnhandledExceptionsSpan.End()

			if err := eventReq.bucketUnhandledExceptions(ingestCtx); err != nil {
				fmt.Println(`failed to bucket unhandled exceptions`, err)
				return err
			}

			return nil
		})

		bucketGroup.Go(func() error {
			// start span to trace bucketing ANRs
			_, bucketAnrsSpan := ingestTracer.Start(ingestCtx, "bucket-anrs")
			defer bucketAnrsSpan.End()

			if err := eventReq.bucketANRs(ingestCtx); err != nil {
				fmt.Println(`failed to bucket anrs`, err)
				return err
			}

			return nil
		})

		if err := bucketGroup.Wait(); err != nil {
			fmt.Println("failed to bucket issues", err)
			return
		}

		var metricsGroup errgroup.Group

		metricsGroup.Go(func() error {
			_, retentionPeriodSpan := ingestTracer.Start(ingestCtx, "get-retention-period")
			defer retentionPeriodSpan.End()

			// get retention period for app
			var retentionPeriod int
			retentionPeriodQuery := sqlf.PostgreSQL.From("app_settings").
				Select("retention_period").
				Where("app_id = ?", app.ID)
			defer retentionPeriodQuery.Close()

			if err := server.Server.PgPool.QueryRow(ingestCtx, retentionPeriodQuery.String(), retentionPeriodQuery.Args()...).Scan(&retentionPeriod); err != nil {
				fmt.Println(`failed to get app retention period`, err)
				return err
			}

			retentionPeriodSpan.End()

			_, ingestMetricsSpan := ingestTracer.Start(ingestCtx, "ingest-metrics")
			defer ingestMetricsSpan.End()

			sessionCount, eventCount, spanCount, traceCount, attachmentCount := eventReq.countMetrics()
			sessionCountDays := sessionCount * uint32(retentionPeriod)
			eventCountDays := eventCount * uint32(retentionPeriod)
			spanCountDays := spanCount * uint32(retentionPeriod)
			traceCountDays := traceCount * uint32(retentionPeriod)
			attachmentCountDays := attachmentCount * uint32(retentionPeriod)

			// insert metrics into clickhouse table
			insertMetricsIngestionSelectStmt := sqlf.
				Select("? AS team_id", eventReq.teamId).
				Select("? AS app_id", app.ID).
				Select("? AS timestamp", time.Now()).
				Select("sumState(CAST(? AS UInt32)) AS session_count", sessionCount).
				Select("sumState(CAST(? AS UInt32)) AS event_count", eventCount).
				Select("sumState(CAST(? AS UInt32)) AS span_count", spanCount).
				Select("sumState(CAST(? AS UInt32)) AS trace_count", traceCount).
				Select("sumState(CAST(? AS UInt32)) AS attachment_count", attachmentCount).
				Select("sumState(CAST(? AS UInt32)) AS session_count_days", sessionCountDays).
				Select("sumState(CAST(? AS UInt32)) AS event_count_days", eventCountDays).
				Select("sumState(CAST(? AS UInt32)) AS span_count_days", spanCountDays).
				Select("sumState(CAST(? AS UInt32)) AS trace_count_days", traceCountDays).
				Select("sumState(CAST(? AS UInt32)) AS attachment_count_days", attachmentCountDays)
			selectSQL := insertMetricsIngestionSelectStmt.String()
			args := insertMetricsIngestionSelectStmt.Args()
			defer insertMetricsIngestionSelectStmt.Close()
			insertMetricsIngestionFullStmt := "INSERT INTO ingestion_metrics " + selectSQL

			if err := server.Server.ChPool.AsyncInsert(ingestCtx, insertMetricsIngestionFullStmt, true, args...); err != nil {
				fmt.Println(`failed to insert ingestion metrics`, err)
				return err
			}
			return nil
		})

		if err := metricsGroup.Wait(); err != nil {
			fmt.Println(`failed to count ingestion metrics`, err)
			return
		}

		_, rememberIngestSpan := ingestTracer.Start(ingestCtx, "remember-ingest")
		defer rememberIngestSpan.End()

		// Remember that this batch was ingested, so if same
		// batch is seen again, we can skip ingesting it.
		if err := eventReq.remember(ingestCtx); err != nil {
			fmt.Println(`failed to remember event request`, err)
			return
		}
	}()

	if eventReq.onboardable() && !app.Onboarded {
		concur.GlobalWg.Add(1)
		go func() {
			defer concur.GlobalWg.Done()
			_, onboardAppSpan := ingestTracer.Start(ingestCtx, "onboard-app")
			defer onboardAppSpan.End()

			tx, err := server.Server.PgPool.BeginTx(ingestCtx, pgx.TxOptions{
				IsoLevel: pgx.ReadCommitted,
			})
			defer tx.Rollback(ingestCtx)

			if err != nil {
				fmt.Println(`failed to acquire transaction while onboarding app`, err)
				return
			}

			uniqueID := eventReq.getAppUniqueID()
			osName := eventReq.getOSName()
			version := eventReq.getOSVersion()

			if err := app.Onboard(ingestCtx, &tx, uniqueID, osName, version); err != nil {
				fmt.Println(`failed to onboard app`, err)
				return
			}

			if err := tx.Commit(ingestCtx); err != nil {
				fmt.Println(`failed to commit app onboard transaction`, err)
				return
			}
		}()
	}
}<|MERGE_RESOLUTION|>--- conflicted
+++ resolved
@@ -1880,13 +1880,7 @@
 		keyTimestamp = af.KeyTimestamp.Format(timeformat)
 	}
 
-<<<<<<< HEAD
-	prewhere := "prewhere app_id = toUUID(?) and anr.fingerprint = ?"
-
-	substmt := sqlf.From("events").
-=======
 	substmt := sqlf.From("events final").
->>>>>>> fd8efc43
 		Select("distinct id").
 		Select("type").
 		Select("timestamp").
