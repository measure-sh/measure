package measure

import (
	"backend/api/server"
	"fmt"
	"net/http"
	"time"

	"github.com/gin-gonic/gin"
	"github.com/google/uuid"
	"github.com/leporo/sqlf"
)

type AppUsage struct {
	AppId           string            `json:"app_id"`
	AppName         string            `json:"app_name"`
	MonthlyAppUsage []MonthlyAppUsage `json:"monthly_app_usage"`
}

type MonthlyAppUsage struct {
	MonthName     string `json:"month_year"`
	EventsCount   uint64 `json:"event_count"`
	SessionsCount uint64 `json:"session_count"`
	TracesCount   uint64 `json:"trace_count"`
	SpansCount    uint64 `json:"span_count"`
}

func GetUsage(c *gin.Context) {
	ctx := c.Request.Context()
	userId := c.GetString("userId")
	teamId, err := uuid.Parse(c.Param("id"))
	if err != nil {
		msg := `team id invalid or missing`
		fmt.Println(msg, err)
		c.JSON(http.StatusBadRequest, gin.H{"error": msg})
		return
	}

	if ok, err := PerformAuthz(userId, teamId.String(), *ScopeTeamRead); err != nil {
		msg := `couldn't perform authorization checks`
		fmt.Println(msg, err)
		c.JSON(http.StatusInternalServerError, gin.H{"error": msg})
		return
	} else if !ok {
		msg := fmt.Sprintf(`you don't have permissions for team [%s]`, teamId)
		c.JSON(http.StatusForbidden, gin.H{"error": msg})
		return
	}

	if ok, err := PerformAuthz(userId, teamId.String(), *ScopeAppRead); err != nil {
		msg := `couldn't perform authorization checks`
		fmt.Println(msg, err)
		c.JSON(http.StatusInternalServerError, gin.H{"error": msg})
		return
	} else if !ok {
		msg := fmt.Sprintf(`you don't have permissions to read apps in team [%s]`, teamId)
		c.JSON(http.StatusForbidden, gin.H{"error": msg})
		return
	}

	var team = new(Team)
	team.ID = &teamId

	apps, err := team.getApps(ctx)
	if err != nil {
		msg := fmt.Sprintf("error occurred while querying apps list for team: %s", teamId)
		fmt.Println(msg, err)
		c.JSON(http.StatusInternalServerError, gin.H{"error": msg})
		return
	}

	if len(apps) < 1 {
		msg := fmt.Sprintf("no apps exists under team: %s", teamId)
		c.JSON(http.StatusNotFound, gin.H{"error": msg})
		return
	}

	var appIds []uuid.UUID
	for _, app := range apps {
		appIds = append(appIds, *app.ID)
	}

	// we want the API server to be the source-of-truth and
	// arbiter of providing time. makes dealing with system
	// clock skews easier, which is a horrendous problem to
	// deal with honestly.
	now := time.Now()

<<<<<<< HEAD
	// Query events and session counts for all apps in team
	eventsStmt := sqlf.
		From(`events`).
=======
	// Query usage metrics for all apps in team
	metricsStmt := sqlf.
		From(`ingestion_metrics`).
>>>>>>> c631d692
		Select("app_id").
		Select("formatDateTime(toStartOfMonth(timestamp), '%b %Y') AS month_year").
		Select("sumMerge(event_count) AS event_count").
		Select("sumMerge(session_count) AS session_count").
		Select("sumMerge(trace_count) AS trace_count").
		Select("sumMerge(span_count) AS span_count").
		Where("`app_id` in ?", appIds).
		Where("timestamp >= addMonths(toStartOfMonth(?), -2) AND timestamp < toStartOfMonth(addMonths(?, 1))", now, now).
		GroupBy("app_id, toStartOfMonth(timestamp)").
		OrderBy("app_id, toStartOfMonth(timestamp) DESC")

	defer metricsStmt.Close()

	metricsRows, err := server.Server.ChPool.Query(ctx, metricsStmt.String(), metricsStmt.Args()...)
	if err != nil {
		msg := fmt.Sprintf("error occurred while querying usage metrics for team: %s", teamId)
		fmt.Println(msg, err)
		c.JSON(http.StatusInternalServerError, gin.H{"error": msg})
		return
	}

	appUsageMap := make(map[string]*AppUsage)

	// Initialize appUsageMap with all apps
	for _, app := range apps {
		appUsageMap[app.ID.String()] = &AppUsage{
			AppId:           app.ID.String(),
			AppName:         app.AppName,
			MonthlyAppUsage: make([]MonthlyAppUsage, 0, 3),
		}
	}

	// Get the last three month names
	monthYearFormat := "Jan 2006"
	monthNames := []string{
		now.AddDate(0, -2, 0).Format(monthYearFormat),
		now.AddDate(0, -1, 0).Format(monthYearFormat),
		now.Format(monthYearFormat),
	}

	// Populate appUsageMap with metrics rows from DB
	for metricsRows.Next() {
		var appId, monthYear string
		var eventCount, sessionCount, traceCount, spanCount uint64

		if err := metricsRows.Scan(&appId, &monthYear, &eventCount, &sessionCount, &traceCount, &spanCount); err != nil {
			msg := fmt.Sprintf("error occurred while scanning usage metrics row for team: %s", teamId)
			fmt.Println(msg, err)
			c.JSON(http.StatusInternalServerError, gin.H{"error": msg})
			return
		}

		if appUsage, exists := appUsageMap[appId]; exists {
			appUsage.MonthlyAppUsage = append(appUsage.MonthlyAppUsage, MonthlyAppUsage{
				MonthName:     monthYear,
				EventsCount:   eventCount,
				SessionsCount: sessionCount,
				TracesCount:   traceCount,
				SpansCount:    spanCount,
			})
		}
	}

	if err := metricsRows.Err(); err != nil {
		msg := fmt.Sprintf("error occurred while iterating usage metrics rows for team: %s", teamId)
		fmt.Println(msg, err)
		c.JSON(http.StatusInternalServerError, gin.H{"error": msg})
		return
	}

	// Ensure all apps have entries for all three months by adding 0 values for missing months
	for _, appUsage := range appUsageMap {
		monthDataMap := make(map[string]MonthlyAppUsage)
		for _, usage := range appUsage.MonthlyAppUsage {
			monthDataMap[usage.MonthName] = usage
		}

		newMonthlyAppUsage := make([]MonthlyAppUsage, 0, 3)
		for _, monthName := range monthNames {
			if usage, exists := monthDataMap[monthName]; exists {
				newMonthlyAppUsage = append(newMonthlyAppUsage, usage)
			} else {
				newMonthlyAppUsage = append(newMonthlyAppUsage, MonthlyAppUsage{
					MonthName:     monthName,
					EventsCount:   0,
					SessionsCount: 0,
					TracesCount:   0,
					SpansCount:    0,
				})
			}
		}
		appUsage.MonthlyAppUsage = newMonthlyAppUsage
	}

	// Convert map to slice for JSON response
	var result []AppUsage
	for _, appUsage := range appUsageMap {
		result = append(result, *appUsage)
	}

	c.JSON(http.StatusOK, result)
}<|MERGE_RESOLUTION|>--- conflicted
+++ resolved
@@ -86,15 +86,9 @@
 	// deal with honestly.
 	now := time.Now()
 
-<<<<<<< HEAD
-	// Query events and session counts for all apps in team
-	eventsStmt := sqlf.
-		From(`events`).
-=======
 	// Query usage metrics for all apps in team
 	metricsStmt := sqlf.
 		From(`ingestion_metrics`).
->>>>>>> c631d692
 		Select("app_id").
 		Select("formatDateTime(toStartOfMonth(timestamp), '%b %Y') AS month_year").
 		Select("sumMerge(event_count) AS event_count").
