--- conflicted
+++ resolved
@@ -33,18 +33,13 @@
 	MatchedFreeText string        `json:"matched_free_text"`
 }
 
-<<<<<<< HEAD
-// GetID returns the ID of session.
-=======
 const (
 	// sessionMinEvents is the minimum number of events
 	// required for a session to be considered valid.
 	sessionMinEvents = 3
 )
 
-// firstEvent returns a pointer to the first event
-// from the session's event slice.
->>>>>>> 93cac720
+// GetID returns the ID of session.
 func (s Session) GetID() uuid.UUID {
 	return s.SessionID
 }
