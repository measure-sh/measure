package measure

import (
	"context"
	"encoding/json"
	"errors"
	"fmt"
	"math"
	"net/http"
	"net/url"
	"sort"
	"strings"
	"time"

	"backend/api/event"
	"backend/api/filter"
	"backend/api/group"
	"backend/api/journey"
	"backend/api/metrics"
	"backend/api/numeric"
	"backend/api/opsys"
	"backend/api/paginate"
	"backend/api/server"
	"backend/api/span"
	"backend/api/timeline"

	"github.com/gin-gonic/gin"
	"github.com/google/uuid"
	"github.com/jackc/pgx/v5"
	"github.com/jackc/pgx/v5/pgtype"
	"github.com/leporo/sqlf"
)

type App struct {
	ID           *uuid.UUID `json:"id"`
	TeamId       uuid.UUID  `json:"team_id"`
	AppName      string     `json:"name" binding:"required"`
	UniqueId     string     `json:"unique_identifier"`
	OSName       string     `json:"os_name"`
	APIKey       *APIKey    `json:"api_key"`
	FirstVersion string     `json:"first_version"`
	Onboarded    bool       `json:"onboarded"`
	OnboardedAt  time.Time  `json:"onboarded_at"`
	CreatedAt    time.Time  `json:"created_at"`
	UpdatedAt    time.Time  `json:"updated_at"`
}

func (a App) MarshalJSON() ([]byte, error) {
	type Alias App
	return json.Marshal(&struct {
		*Alias
		OSName      *string    `json:"os_name"`
		OnboardedAt *time.Time `json:"onboarded_at"`
		UniqueId    *string    `json:"unique_identifier"`
	}{
		OSName: func() *string {
			if a.OSName == "" {
				return nil
			}
			return &a.OSName
		}(),
		UniqueId: func() *string {
			if a.UniqueId == "" {
				return nil
			}
			return &a.UniqueId
		}(),
		OnboardedAt: func() *time.Time {
			if a.OnboardedAt.IsZero() {
				return nil
			}
			return &a.OnboardedAt
		}(),
		Alias: (*Alias)(&a),
	})
}

func (a App) rename() error {
	stmt := sqlf.PostgreSQL.Update("apps").
		Set("app_name", a.AppName).
		Set("updated_at", time.Now()).
		Where("id = ?", a.ID)
	defer stmt.Close()

	_, err := server.Server.PgPool.Exec(context.Background(), stmt.String(), stmt.Args()...)
	if err != nil {
		return err
	}

	return nil
}

// GetExceptionGroup queries a single exception group by its id.
<<<<<<< HEAD
func (a App) GetExceptionGroup(ctx context.Context, id uuid.UUID) (exceptionGroup *group.ExceptionGroup, err error) {
	stmt := sqlf.PostgreSQL.
		From("unhandled_exception_groups").
		Select("id").
=======
func (a App) GetExceptionGroup(ctx context.Context, id string) (exceptionGroup *group.ExceptionGroup, err error) {
	stmt := sqlf.
		From("unhandled_exception_groups").
		Clause("FINAL").
>>>>>>> 79310895
		Select("app_id").
		Select("id").
		Select(`type`).
		Select(`message`).
		Select(`method_name`).
		Select(`file_name`).
		Select(`line_number`).
		Select("updated_at").
		Where("app_id = ?", a.ID).
		Where("id = ?", id)

	defer stmt.Close()

	row := group.ExceptionGroup{}
	rows, err := server.Server.ChPool.Query(ctx, stmt.String(), stmt.Args()...)
	if err != nil {
		return nil, err
	}
	defer rows.Close()

	if rows.Next() {
		if err := rows.Scan(
			&row.AppID,
			&row.ID,
			&row.Type,
			&row.Message,
			&row.MethodName,
			&row.FileName,
			&row.LineNumber,
			&row.UpdatedAt,
		); err != nil {
			return nil, err
		}
	} else {
		return nil, nil
	}

	exceptionGroup = &row

	// Get list of event IDs
	eventDataStmt := sqlf.From(`events`).
		Select(`distinct id`).
		Clause("prewhere app_id = toUUID(?) and exception.fingerprint = ?", a.ID, exceptionGroup.ID).
		Where("type = 'exception'").
		Where("exception.handled = false").
		GroupBy("id")

	defer eventDataStmt.Close()

	eventDataRows, err := server.Server.ChPool.Query(ctx, eventDataStmt.String(), eventDataStmt.Args()...)
	if err != nil {
		return nil, err
	}
	defer eventDataRows.Close()

	var eventIds = []uuid.UUID{}
	var eventID uuid.UUID
	for eventDataRows.Next() {
		if err := eventDataRows.Scan(&eventID); err != nil {
			return nil, err
		}

		eventIds = append(eventIds, eventID)
	}

	if eventDataRows.Err() != nil {
		return
	}

	exceptionGroup.EventIDs = eventIds
	exceptionGroup.Count = len(eventIds)

	return
}

<<<<<<< HEAD
// GetExceptionGroupByFingerprint queries a single exception group by its fingerprint.
func (a App) GetExceptionGroupByFingerprint(ctx context.Context, fingerprint string) (exceptionGroup *group.ExceptionGroup, err error) {
	stmt := sqlf.PostgreSQL.
		From("unhandled_exception_groups").
		Select("id").
		Select("app_id").
		Select(`type`).
		Select(`message`).
		Select(`method_name`).
		Select(`file_name`).
		Select(`line_number`).
		Select("fingerprint").
		Select("first_event_timestamp").
		Select("created_at").
		Select("updated_at").
		Where("app_id = ?", a.ID).
		Where("fingerprint = ?", fingerprint)

	defer stmt.Close()

	rows, _ := server.Server.PgPool.Query(ctx, stmt.String(), stmt.Args()...)
	if rows.Err() != nil {
		return
	}

	row, err := pgx.CollectOneRow(rows, pgx.RowToStructByNameLax[group.ExceptionGroup])
	if errors.Is(err, pgx.ErrNoRows) {
		return nil, nil
	} else if err != nil {
		return nil, err
	}

	exceptionGroup = &row

	// Get list of event IDs
	eventDataStmt := sqlf.From(`events`).
		Select(`id`).
		Where(`exception.fingerprint = ?`, exceptionGroup.Fingerprint)

	eventDataRows, err := server.Server.ChPool.Query(ctx, eventDataStmt.String(), eventDataStmt.Args()...)
	if err != nil {
		return nil, err
	}
	defer eventDataRows.Close()

	var eventIds = []uuid.UUID{}
	var eventID uuid.UUID
	for eventDataRows.Next() {
		if err := eventDataRows.Scan(&eventID); err != nil {
			return nil, err
		}

		eventIds = append(eventIds, eventID)
	}

	if eventDataRows.Err() != nil {
		return nil, eventDataRows.Err()
	}

	exceptionGroup.EventIDs = eventIds
	exceptionGroup.Count = len(eventIds)

	return exceptionGroup, nil
}

// GetExceptionGroups returns slice of ExceptionGroup
// of an app.
func (a App) GetExceptionGroupsWithFilter(ctx context.Context, af *filter.AppFilter) (groups []group.ExceptionGroup, err error) {
	stmt := sqlf.PostgreSQL.
		From("unhandled_exception_groups").
		Select("id").
=======
// GetExceptionGroups returns slice of ExceptionGroup
// of an app.
func (a App) GetExceptionGroupsWithFilter(ctx context.Context, af *filter.AppFilter) (groups []group.ExceptionGroup, err error) {
	stmt := sqlf.
		From("unhandled_exception_groups").
		Clause("FINAL").
>>>>>>> 79310895
		Select("app_id").
		Select("id").
		Select(`type`).
		Select(`message`).
		Select(`method_name`).
		Select(`file_name`).
		Select(`line_number`).
		Select("updated_at").
		Where("app_id = ?", a.ID)

	defer stmt.Close()

	rows, err := server.Server.ChPool.Query(ctx, stmt.String(), stmt.Args()...)
	if err != nil {
		return
	}
	defer rows.Close()

	for rows.Next() {
		var g group.ExceptionGroup
		if err := rows.Scan(
			&g.AppID,
			&g.ID,
			&g.Type,
			&g.Message,
			&g.MethodName,
			&g.FileName,
			&g.LineNumber,
			&g.UpdatedAt,
		); err != nil {
			return nil, err
		}
		groups = append(groups, g)
	}
	if rows.Err() != nil {
		return nil, rows.Err()
	}

	var exceptionGroup *group.ExceptionGroup
	for i := range groups {
		exceptionGroup = &groups[i]

		eventDataStmt := sqlf.
			From("events").
			Select("distinct id").
			Clause("prewhere app_id = toUUID(?) and exception.fingerprint = ?", af.AppID, exceptionGroup.ID).
			Where("type = ?", event.TypeException).
			Where("exception.handled = ?", false)

		defer eventDataStmt.Close()

		if af.HasUDExpression() && !af.UDExpression.Empty() {
			subQuery := sqlf.From("user_def_attrs").
				Select("event_id id").
				Clause("final").
				Where("app_id = toUUID(?)", af.AppID).
				Where("exception = true")
			af.UDExpression.Augment(subQuery)
			eventDataStmt.Clause("AND id in").SubQuery("(", ")", subQuery)
		}

		eventDataStmt.GroupBy("id")

		if len(af.Versions) > 0 {
			eventDataStmt.Where("attribute.app_version").In(af.Versions)
		}

		if len(af.VersionCodes) > 0 {
			eventDataStmt.Where("attribute.app_build").In(af.VersionCodes)
		}

		if len(af.OsNames) > 0 {
			eventDataStmt.Where("attribute.os_name").In(af.OsNames)
		}

		if len(af.OsVersions) > 0 {
			eventDataStmt.Where("attribute.os_version").In(af.OsVersions)
		}

		if len(af.Countries) > 0 {
			eventDataStmt.Where("inet.country_code").In(af.Countries)
		}

		if len(af.DeviceNames) > 0 {
			eventDataStmt.Where("attribute.device_name").In(af.DeviceNames)
		}

		if len(af.DeviceManufacturers) > 0 {
			eventDataStmt.Where("attribute.device_manufacturer").In(af.DeviceManufacturers)
		}

		if len(af.Locales) > 0 {
			eventDataStmt.Where("attribute.device_locale").In(af.Locales)
		}

		if len(af.NetworkProviders) > 0 {
			eventDataStmt.Where("attribute.network_provider").In(af.NetworkProviders)
		}

		if len(af.NetworkTypes) > 0 {
			eventDataStmt.Where("attribute.network_type").In(af.NetworkTypes)
		}

		if len(af.NetworkGenerations) > 0 {
			eventDataStmt.Where("attribute.network_generation").In(af.NetworkGenerations)
		}

		if af.HasTimeRange() {
			eventDataStmt.Where("timestamp >= ? and timestamp <= ?", af.From, af.To)
		}

		rows, err := server.Server.ChPool.Query(ctx, eventDataStmt.String(), eventDataStmt.Args()...)
		if err != nil {
			return nil, err
		}

		defer rows.Close()

		var ids []uuid.UUID
		for rows.Next() {
			var id uuid.UUID
			if err := rows.Scan(&id); err != nil {
				return nil, err
			}

			ids = append(ids, id)
		}

		if rows.Err() != nil {
			return nil, err
		}

		exceptionGroup.EventIDs = ids
		exceptionGroup.Count = len(ids)
	}

	return
}

// GetANRGroup queries a single ANR group by its id.
<<<<<<< HEAD
func (a App) GetANRGroup(ctx context.Context, id uuid.UUID) (anrGroup *group.ANRGroup, err error) {
	stmt := sqlf.PostgreSQL.
		From("anr_groups").
		Select("id").
=======
func (a App) GetANRGroup(ctx context.Context, id string) (anrGroup *group.ANRGroup, err error) {
	stmt := sqlf.
		From("anr_groups").
		Clause("FINAL").
>>>>>>> 79310895
		Select("app_id").
		Select("id").
		Select(`type`).
		Select(`message`).
		Select(`method_name`).
		Select(`file_name`).
		Select(`line_number`).
		Select("updated_at").
		Where("app_id = ?", a.ID).
		Where("id = ?", id)

	defer stmt.Close()

	rows, err := server.Server.ChPool.Query(ctx, stmt.String(), stmt.Args()...)
	if err != nil {
		return nil, err
	}
	defer rows.Close()

	row := group.ANRGroup{}
	if rows.Next() {
		if err := rows.Scan(
			&row.AppID,
			&row.ID,
			&row.Type,
			&row.Message,
			&row.MethodName,
			&row.FileName,
			&row.LineNumber,
			&row.UpdatedAt,
		); err != nil {
			return nil, err
		}
<<<<<<< HEAD

		eventIds = append(eventIds, eventID)
	}

	if eventDataRows.Err() != nil {
		return nil, eventDataRows.Err()
	}

	anrGroup.EventIDs = eventIds
	anrGroup.Count = len(eventIds)

	return anrGroup, nil
}

// GetANRGroupByFingerprint queries a single ANR group by its fingerprint.
func (a App) GetANRGroupByFingerprint(ctx context.Context, fingerprint string) (anrGroup *group.ANRGroup, err error) {
	stmt := sqlf.PostgreSQL.
		From("anr_groups").
		Select("id").
		Select("app_id").
		Select(`type`).
		Select(`message`).
		Select(`method_name`).
		Select(`file_name`).
		Select(`line_number`).
		Select("fingerprint").
		Select("first_event_timestamp").
		Select("created_at").
		Select("updated_at").
		Where("app_id = ?", a.ID).
		Where("fingerprint = ?", fingerprint)

	defer stmt.Close()

	rows, _ := server.Server.PgPool.Query(ctx, stmt.String(), stmt.Args()...)
	if rows.Err() != nil {
		return
	}

	row, err := pgx.CollectOneRow(rows, pgx.RowToStructByNameLax[group.ANRGroup])
	if errors.Is(err, pgx.ErrNoRows) {
=======
	} else {
>>>>>>> 79310895
		return nil, nil
	}

	anrGroup = &row

	// Get list of event IDs
	eventDataStmt := sqlf.From(`events`).
<<<<<<< HEAD
		Select(`id`).
		Where(`anr.fingerprint = ?`, anrGroup.Fingerprint)
=======
		Select(`distinct id`).
		Clause("prewhere app_id = toUUID(?) and anr.fingerprint = ?", a.ID, anrGroup.ID).
		Where("type = ?", event.TypeANR).
		GroupBy("id")
>>>>>>> 79310895

	eventDataRows, err := server.Server.ChPool.Query(ctx, eventDataStmt.String(), eventDataStmt.Args()...)
	if err != nil {
		return nil, err
	}
	defer eventDataRows.Close()

	var eventIds = []uuid.UUID{}
	var eventID uuid.UUID
	for eventDataRows.Next() {
		if err := eventDataRows.Scan(&eventID); err != nil {
			return nil, err
		}

		eventIds = append(eventIds, eventID)
	}

	if eventDataRows.Err() != nil {
		return nil, eventDataRows.Err()
	}

	anrGroup.EventIDs = eventIds
	anrGroup.Count = len(eventIds)

	return anrGroup, nil
}

// GetANRGroups returns slice of ANRGroup of an app.
func (a App) GetANRGroupsWithFilter(ctx context.Context, af *filter.AppFilter) (groups []group.ANRGroup, err error) {
<<<<<<< HEAD
	stmt := sqlf.PostgreSQL.
		From("anr_groups").
		Select("id").
=======
	stmt := sqlf.
		From("anr_groups").
		Clause("FINAL").
>>>>>>> 79310895
		Select("app_id").
		Select("id").
		Select(`type`).
		Select(`message`).
		Select(`method_name`).
		Select(`file_name`).
		Select(`line_number`).
		Select("updated_at").
		Where("app_id = ?", a.ID)

	defer stmt.Close()

	rows, err := server.Server.ChPool.Query(ctx, stmt.String(), stmt.Args()...)
	if err != nil {
		return
	}
	defer rows.Close()

	for rows.Next() {
		var g group.ANRGroup
		if err := rows.Scan(
			&g.AppID,
			&g.ID,
			&g.Type,
			&g.Message,
			&g.MethodName,
			&g.FileName,
			&g.LineNumber,
			&g.UpdatedAt,
		); err != nil {
			return nil, err
		}
		groups = append(groups, g)
	}
	if rows.Err() != nil {
		return nil, rows.Err()
	}

	var anrGroup *group.ANRGroup
	for i := range groups {
		anrGroup = &groups[i]

		eventDataStmt := sqlf.
			From("events").
			Select("distinct id").
			Clause("prewhere app_id = toUUID(?) and anr.fingerprint = ?", af.AppID, anrGroup.ID).
			Where("type = ?", event.TypeANR)

		defer eventDataStmt.Close()

		if af.HasUDExpression() && !af.UDExpression.Empty() {
			subQuery := sqlf.From("user_def_attrs").
				Select("event_id id").
				Clause("final").
				Where("app_id = toUUID(?)", af.AppID)
			af.UDExpression.Augment(subQuery)
			eventDataStmt.Clause("AND id in").SubQuery("(", ")", subQuery)
		}

		eventDataStmt.GroupBy("id")

		if len(af.Versions) > 0 {
			eventDataStmt.Where("attribute.app_version").In(af.Versions)
		}

		if len(af.VersionCodes) > 0 {
			eventDataStmt.Where("attribute.app_build").In(af.VersionCodes)
		}

		if len(af.OsNames) > 0 {
			eventDataStmt.Where("attribute.os_name").In(af.OsNames)
		}

		if len(af.OsVersions) > 0 {
			eventDataStmt.Where("attribute.os_version").In(af.OsVersions)
		}

		if len(af.Countries) > 0 {
			eventDataStmt.Where("inet.country_code").In(af.Countries)
		}

		if len(af.DeviceNames) > 0 {
			eventDataStmt.Where("attribute.device_name").In(af.DeviceNames)
		}

		if len(af.DeviceManufacturers) > 0 {
			eventDataStmt.Where("attribute.device_manufacturer").In(af.DeviceManufacturers)
		}

		if len(af.Locales) > 0 {
			eventDataStmt.Where("attribute.device_locale").In(af.Locales)
		}

		if len(af.NetworkProviders) > 0 {
			eventDataStmt.Where("attribute.network_provider").In(af.NetworkProviders)
		}

		if len(af.NetworkTypes) > 0 {
			eventDataStmt.Where("attribute.network_type").In(af.NetworkTypes)
		}

		if len(af.NetworkGenerations) > 0 {
			eventDataStmt.Where("attribute.network_generation").In(af.NetworkGenerations)
		}

		if af.HasTimeRange() {
			eventDataStmt.Where("timestamp >= ? and timestamp <= ?", af.From, af.To)
		}

		rows, err := server.Server.ChPool.Query(ctx, eventDataStmt.String(), eventDataStmt.Args()...)
		if err != nil {
			return nil, err
		}

		defer rows.Close()

		var ids []uuid.UUID
		for rows.Next() {
			var id uuid.UUID
			if err := rows.Scan(&id); err != nil {
				return nil, err
			}

			ids = append(ids, id)
		}

		if rows.Err() != nil {
			return nil, err
		}

		anrGroup.EventIDs = ids
		anrGroup.Count = len(ids)
	}

	return
}

// GetSizeMetrics computes app size of the selected app version
// and delta size change between app size of the selected app version
// and average size of unselected app versions.
//
// Computation bails out if there are no events for selected app
// version.
func (a App) GetSizeMetrics(ctx context.Context, af *filter.AppFilter, versions filter.Versions) (size *metrics.SizeMetric, err error) {
	size = &metrics.SizeMetric{}
	stmt := sqlf.Select("count(id) as count").
		From("events").
		Where("app_id = ?", af.AppID).
		Where("`attribute.app_version` = ? and `attribute.app_build` = ?", af.Versions[0], af.VersionCodes[0]).
		Where("timestamp >= ? and timestamp <= ?", af.From, af.To)

	defer stmt.Close()

	var count uint64

	if err := server.Server.ChPool.QueryRow(ctx, stmt.String(), stmt.Args()...).Scan(&count); err != nil {
		return nil, err
	}

	// no events for selected conditions found
	if count < 1 {
		size.SetNaNs()
		return
	}

	avgSizeStmt := sqlf.PostgreSQL.
		From("build_sizes").
		Select("round(coalesce(avg(build_size), 2), 0) as average_size").
		Where("app_id = ?", af.AppID)

	if versions.HasVersions() {
		var names []any
		var codes []any

		for _, v := range versions.Versions() {
			names = append(names, v)
		}

		for _, v := range versions.Codes() {
			codes = append(codes, v)
		}

		avgSizeStmt.
			Where("version_name").In(names...).
			Where("version_code").In(codes...)
	}

	sizeStmt := sqlf.PostgreSQL.
		With("avg_size", avgSizeStmt).
		Select("t1.average_size as average_app_size").
		Select("t2.build_size as selected_app_size").
		Select("(t2.build_size - t1.average_size) as delta").
		From("avg_size as t1, build_sizes as t2").
		Where("app_id = ?", af.AppID).
		Where("version_name = ?", af.Versions[0]).
		Where("version_code = ?", af.VersionCodes[0])

	defer sizeStmt.Close()

	if err := server.Server.PgPool.QueryRow(ctx, sizeStmt.String(), sizeStmt.Args()...).Scan(&size.AverageAppSize, &size.SelectedAppSize, &size.Delta); err != nil {
		if errors.Is(err, pgx.ErrNoRows) {
			return nil, nil
		} else {
			return nil, err
		}
	}

	return
}

// GetIssueFreeMetrics computes crash and anr free sessions
// percentage and its deltas.
//
// - Crash free sessions
// - Perceived crash free sessions
// - ANR free sessions
// - Perceived ANR free sessions
func (a App) GetIssueFreeMetrics(
	ctx context.Context,
	af *filter.AppFilter,
	unselectedVersions filter.Versions,
) (
	crashFree *metrics.CrashFreeSession,
	perceivedCrashFree *metrics.PerceivedCrashFreeSession,
	anrFree *metrics.ANRFreeSession,
	perceivedANRFree *metrics.PerceivedANRFreeSession,
	err error,
) {
	crashFree = &metrics.CrashFreeSession{}
	perceivedCrashFree = &metrics.PerceivedCrashFreeSession{}

	switch a.OSName {
	case opsys.Android:
		anrFree = &metrics.ANRFreeSession{}
		perceivedANRFree = &metrics.PerceivedANRFreeSession{}
	}

	selectedVersions, err := af.VersionPairs()
	if err != nil {
		return
	}

	stmt := sqlf.From("app_metrics").
		Select("uniqMergeIf(unique_sessions, app_version in (?)) as selected_sessions", selectedVersions.Parameterize()).
		Select("uniqMergeIf(unique_sessions, app_version not in (?)) as unselected_sessions", selectedVersions.Parameterize()).
		Select("uniqMergeIf(crash_sessions, app_version in (?)) as selected_crash_sessions", selectedVersions.Parameterize()).
		Select("uniqMergeIf(crash_sessions, app_version not in (?)) as unselected_crash_sessions", selectedVersions.Parameterize()).
		Select("uniqMergeIf(perceived_crash_sessions, app_version in (?)) as selected_perceived_crash_sessions", selectedVersions.Parameterize()).
		Select("uniqMergeIf(perceived_crash_sessions, app_version not in (?)) as unselected_perceived_crash_sessions", selectedVersions.Parameterize())

	switch a.OSName {
	case opsys.Android:
		stmt.
			Select("uniqMergeIf(anr_sessions, app_version in (?)) as selected_anr_sessions", selectedVersions.Parameterize()).
			Select("uniqMergeIf(anr_sessions, app_version not in (?)) as unselected_anr_sessions", selectedVersions.Parameterize()).
			Select("uniqMergeIf(perceived_anr_sessions, app_version in (?)) as selected_perceived_anr_sessions", selectedVersions.Parameterize()).
			Select("uniqMergeIf(perceived_anr_sessions, app_version not in (?)) as unselected_perceived_anr_sessions", selectedVersions.Parameterize())
	}

	stmt.
		Where("app_id = toUUID(?)", af.AppID).
		Where("timestamp >= ? and timestamp <= ?", af.From, af.To)

	defer stmt.Close()

	var (
		selected, unselected                             uint64
		crashSelected, crashUnselected                   uint64
		perceivedCrashSelected, perceivedCrashUnselected uint64
		anrSelected, anrUnselected                       uint64
		perceivedANRSelected, perceivedANRUnselected     uint64
		crashFreeUnselected                              float64
		perceivedCrashFreeUnselected                     float64
		anrFreeUnselected                                float64
		perceivedANRFreeUnselected                       float64
	)

	dest := []any{
		&selected,
		&unselected,
		&crashSelected,
		&crashUnselected,
		&perceivedCrashSelected,
		&perceivedCrashUnselected,
	}

	switch a.OSName {
	case opsys.Android:
		dest = append(dest, &anrSelected, &anrUnselected, &perceivedANRSelected, &perceivedANRUnselected)
	}

	if err = server.Server.ChPool.QueryRow(ctx, stmt.String(), stmt.Args()...).Scan(dest...); err != nil {
		return
	}

	if selected == 0 {
		crashFree.CrashFreeSessions = math.NaN()
		perceivedCrashFree.CrashFreeSessions = math.NaN()

		switch a.OSName {
		case opsys.Android:
			anrFree.ANRFreeSessions = math.NaN()
			perceivedANRFree.ANRFreeSessions = math.NaN()
		}
	} else {
		crashFree.CrashFreeSessions = numeric.RoundTwoDecimalsFloat64((1 - (float64(crashSelected) / float64(selected))) * 100)
		perceivedCrashFree.CrashFreeSessions = numeric.RoundTwoDecimalsFloat64((1 - (float64(perceivedCrashSelected) / float64(selected))) * 100)

		switch a.OSName {
		case opsys.Android:
			anrFree.ANRFreeSessions = numeric.RoundTwoDecimalsFloat64((1 - (float64(anrSelected) / float64(selected))) * 100)
			perceivedANRFree.ANRFreeSessions = numeric.RoundTwoDecimalsFloat64((1 - (float64(perceivedANRSelected) / float64(selected))) * 100)
		}
	}

	if unselected == 0 {
		crashFreeUnselected = math.NaN()
		perceivedCrashFreeUnselected = math.NaN()

		switch a.OSName {
		case opsys.Android:
			anrFreeUnselected = math.NaN()
			perceivedANRFreeUnselected = math.NaN()
		}
	} else {
		crashFreeUnselected = numeric.RoundTwoDecimalsFloat64((1 - (float64(crashUnselected) / float64(unselected))) * 100)
		perceivedCrashFreeUnselected = numeric.RoundTwoDecimalsFloat64((1 - (float64(perceivedCrashUnselected) / float64(unselected))) * 100)

		switch a.OSName {
		case opsys.Android:
			anrFreeUnselected = numeric.RoundTwoDecimalsFloat64((1 - (float64(anrUnselected) / float64(unselected))) * 100)
			perceivedANRFreeUnselected = numeric.RoundTwoDecimalsFloat64((1 - (float64(perceivedANRUnselected) / float64(unselected))) * 100)
		}
	}

	// compute delta
	if unselectedVersions.HasVersions() {
		// avoid division by zero
		if crashFreeUnselected != 0 {
			// Round to two decimal places
			crashFree.Delta = numeric.RoundTwoDecimalsFloat64(crashFree.CrashFreeSessions / crashFreeUnselected)
		} else {
			crashFree.Delta = 1
		}

		if perceivedCrashFreeUnselected != 0 {
			crashFree.Delta = numeric.RoundTwoDecimalsFloat64(perceivedCrashFree.CrashFreeSessions / perceivedCrashFreeUnselected)
		} else {
			perceivedCrashFree.Delta = 1
		}

		switch a.OSName {
		case opsys.Android:
			if anrFreeUnselected != 0 {
				anrFree.Delta = numeric.RoundTwoDecimalsFloat64(anrFree.ANRFreeSessions / anrFreeUnselected)
			} else {
				anrFree.Delta = 1
			}

			if perceivedANRFreeUnselected != 0 {
				perceivedANRFree.Delta = numeric.RoundTwoDecimalsFloat64(perceivedANRFree.ANRFreeSessions / perceivedANRFreeUnselected)
			} else {
				perceivedANRFree.Delta = 1
			}
		}

	} else {
		// because if there are no unselected
		// app versions, then:
		// crash free sessions of unselected app versions = crash free sessions of selected app versions
		// ratio between the two, will be always 1
		if crashFree.CrashFreeSessions != 0 {
			crashFree.Delta = 1
		}

		if perceivedCrashFree.CrashFreeSessions != 0 {
			perceivedCrashFree.Delta = 1
		}

		switch a.OSName {
		case opsys.Android:
			if anrFree.ANRFreeSessions != 0 {
				anrFree.Delta = 1
			}

			if perceivedANRFree.ANRFreeSessions != 0 {
				perceivedANRFree.Delta = 1
			}
		}
	}

	crashFree.SetNaNs()
	perceivedCrashFree.SetNaNs()

	switch a.OSName {
	case opsys.Android:
		anrFree.SetNaNs()
		perceivedANRFree.SetNaNs()
	}

	return
}

// GetAdoptionMetrics computes adoption by computing sessions
// for selected versions and sessions of all versions for an app.
func (a App) GetAdoptionMetrics(ctx context.Context, af *filter.AppFilter) (adoption *metrics.SessionAdoption, err error) {
	adoption = &metrics.SessionAdoption{}
	selectedVersions, err := af.VersionPairs()
	if err != nil {
		return
	}

	stmt := sqlf.From("app_metrics").
		Select("uniqMergeIf(unique_sessions, app_version in (?)) as selected_sessions", selectedVersions.Parameterize()).
		Select("uniqMerge(unique_sessions) as all_sessions").
		Select("round((selected_sessions / all_sessions) * 100, 2) as adoption").
		Where("app_id = toUUID(?)", af.AppID).
		Where("timestamp >= ? and timestamp <= ?", af.From, af.To)

	defer stmt.Close()

	if err = server.Server.ChPool.QueryRow(ctx, stmt.String(), stmt.Args()...).Scan(&adoption.SelectedVersion, &adoption.AllVersions, &adoption.Adoption); err != nil {
		return
	}

	adoption.SetNaNs()

	return
}

// GetLaunchMetrics computes cold, warm and hot launch quantiles
// and deltas while respecting all applicable app filters.
// Deltas are computed between launch metric values of selected and
// unselected app versions.
func (a App) GetLaunchMetrics(ctx context.Context, af *filter.AppFilter) (launch *metrics.LaunchMetric, err error) {
	launch = &metrics.LaunchMetric{}

	selectedVersions, err := af.VersionPairs()

	withStmt := sqlf.From("app_metrics").
		Select("quantileMergeIf(0.95)(cold_launch_p95, app_version not in (?)) as cold_launch_p95", selectedVersions.Parameterize()).
		Select("quantileMergeIf(0.95)(warm_launch_p95, app_version not in (?)) as warm_launch_p95", selectedVersions.Parameterize()).
		Select("quantileMergeIf(0.95)(hot_launch_p95, app_version not in (?)) as hot_launch_p95", selectedVersions.Parameterize()).
		Where("app_id = toUUID(?)", af.AppID).
		Where("timestamp >= ? and timestamp <= ?", af.From, af.To)

	defer withStmt.Close()

	stmt := sqlf.New(fmt.Sprintf("with (%s) as unselected select", withStmt.String()), withStmt.Args()...).
		Select("round(quantileMergeIf(0.95)(cold_launch_p95, app_version in (?)), 2) as selected_cold_launch_p95", selectedVersions.Parameterize()).
		Select("round(quantileMergeIf(0.95)(warm_launch_p95, app_version in (?)), 2) as selected_warm_launch_p95", selectedVersions.Parameterize()).
		Select("round(quantileMergeIf(0.95)(hot_launch_p95, app_version in (?)), 2) as selected_hot_launch_p95", selectedVersions.Parameterize()).
		Select("round((selected_cold_launch_p95 / unselected.cold_launch_p95), 2) as cold_delta").
		Select("round((selected_warm_launch_p95 / unselected.warm_launch_p95), 2) as warm_delta").
		Select("round((selected_hot_launch_p95 / unselected.hot_launch_p95), 2) as hot_delta").
		From("app_metrics").
		Where("app_id = toUUID(?)", af.AppID).
		Where("timestamp >= ? and timestamp <= ?", af.From, af.To)

	defer stmt.Close()

	if err = server.Server.ChPool.QueryRow(ctx, stmt.String(), stmt.Args()...).Scan(
		&launch.ColdLaunchP95,
		&launch.WarmLaunchP95,
		&launch.HotLaunchP95,
		&launch.ColdDelta,
		&launch.WarmDelta,
		&launch.HotDelta,
	); err != nil {
		return
	}

	launch.SetNaNs()

	return
}

// getJourneyEvents queries all relevant lifecycle
// and issue events involved in forming
// an implicit navigational journey.
func (a App) getJourneyEvents(ctx context.Context, af *filter.AppFilter, opts filter.JourneyOpts) (events []event.EventField, err error) {
	whereVals := []any{}

	switch opsys.ToFamily(a.OSName) {
	case opsys.Android:
		whereVals = append(
			whereVals,
			event.TypeLifecycleActivity,
			[]string{
				event.LifecycleActivityTypeCreated,
				event.LifecycleActivityTypeResumed,
			},
			event.TypeLifecycleFragment,
			[]string{
				event.LifecycleFragmentTypeAttached,
				event.LifecycleFragmentTypeResumed,
			},
		)
	case opsys.AppleFamily:
		whereVals = append(
			whereVals,
			event.TypeLifecycleViewController,
			[]string{
				event.LifecycleViewControllerTypeViewDidLoad,
				event.LifecycleViewControllerTypeViewDidAppear,
			},
			event.TypeLifecycleSwiftUI,
			[]string{
				event.LifecycleSwiftUITypeOnAppear,
			},
		)
	}

	if opts.All {
		switch opsys.ToFamily(a.OSName) {
		case opsys.Android:
			whereVals = append(whereVals, event.TypeException, false, event.TypeANR)
		case opsys.AppleFamily:
			whereVals = append(whereVals, event.TypeException, false)
		}
	} else if opts.Exceptions {
		whereVals = append(whereVals, event.TypeException, false)
	} else if opts.ANRs {
		switch a.OSName {
		case opsys.Android:
			whereVals = append(whereVals, event.TypeANR)
		}
	}

	stmt := sqlf.
		From(`events`).
		Select(`distinct id`).
		Select(`toString(type)`).
		Select(`timestamp`).
		Select(`session_id`).
		Where(`app_id = toUUID(?)`, a.ID).
		Where("`timestamp` >= ? and `timestamp` <= ?", af.From, af.To)

	switch opsys.ToFamily(a.OSName) {
	case opsys.Android:
		stmt.
			Select(`toString(lifecycle_activity.type)`).
			Select(`toString(lifecycle_activity.class_name)`).
			Select(`toString(lifecycle_fragment.type)`).
			Select(`toString(lifecycle_fragment.class_name)`).
			Select(`toString(lifecycle_fragment.parent_activity)`).
			Select(`toString(lifecycle_fragment.parent_fragment)`)
	case opsys.AppleFamily:
		stmt.
			Select(`toString(lifecycle_view_controller.type)`).
			Select(`toString(lifecycle_view_controller.class_name)`).
			Select(`toString(lifecycle_swift_ui.type)`).
			Select(`toString(lifecycle_swift_ui.class_name)`)
	}

	if len(af.Versions) > 0 {
		stmt.Where("`attribute.app_version` in ?", af.Versions)
	}

	if len(af.VersionCodes) > 0 {
		stmt.Where("`attribute.app_build` in ?", af.VersionCodes)
	}

	if opts.All {
		switch opsys.ToFamily(a.OSName) {
		case opsys.Android:
			stmt.Where("((type = ? and `lifecycle_activity.type` in ?) or (type = ? and `lifecycle_fragment.type` in ?) or ((type = ? and `exception.handled` = ?) or type = ?))", whereVals...)
		case opsys.AppleFamily:
			stmt.Where("((type = ? and `lifecycle_view_controller.type` in ?) or (type = ? and `lifecycle_swift_ui.type` in ?) or (type = ? and `exception.handled` = ?))", whereVals...)
		}
	} else if opts.Exceptions {
		stmt.Where("((type = ? and `lifecycle_activity.type` in ?) or (type = ? and `lifecycle_fragment.type` in ?) or (type = ? and `exception.handled` = ?))", whereVals...)
	} else if opts.ANRs {
		switch a.OSName {
		case opsys.Android:
			stmt.Where("((type = ? and `lifecycle_activity.type` in ?) or (type = ? and `lifecycle_fragment.type` in ?) or (type = ?))", whereVals...)
		}
	}

	if len(af.OsNames) > 0 {
		stmt.Where("`attribute.os_name` in ?", af.OsNames)
	}

	if len(af.OsVersions) > 0 {
		stmt.Where("`attribute.os_version` in ?", af.OsVersions)
	}

	if len(af.Countries) > 0 {
		stmt.Where("`inet.country_code` in ?", af.Countries)
	}

	if len(af.DeviceNames) > 0 {
		stmt.Where("`attribute.device_name` in ?", af.DeviceNames)
	}

	if len(af.DeviceManufacturers) > 0 {
		stmt.Where("`attribute.device_manufacturer` in ?", af.DeviceManufacturers)
	}

	if len(af.Locales) > 0 {
		stmt.Where("`attribute.device_locale` in ?", af.Locales)
	}

	if len(af.NetworkProviders) > 0 {
		stmt.Where("`attribute.network_provider` in ?", af.NetworkProviders)
	}

	if len(af.NetworkTypes) > 0 {
		stmt.Where("`attribute.network_type` in ?", af.NetworkTypes)
	}

	if len(af.NetworkGenerations) > 0 {
		stmt.Where("`attribute.network_generation` in ?", af.NetworkGenerations)
	}

	stmt.OrderBy(`timestamp`)

	defer stmt.Close()

	rows, err := server.Server.ChPool.Query(ctx, stmt.String(), stmt.Args()...)
	if err != nil {
		return
	}

	for rows.Next() {
		var ev event.EventField
		var lifecycleActivityType string
		var lifecycleActivityClassName string
		var lifecycleFragmentType string
		var lifecycleFragmentClassName string
		var lifecycleFragmentParentActivity string
		var lifecycleFragmentParentFragment string
		var lifecycleViewControllerType string
		var lifecycleViewControllerClassName string
		var lifecycleSwiftUIType string
		var lifecycleSwiftUIClassName string

		dest := []any{
			&ev.ID,
			&ev.Type,
			&ev.Timestamp,
			&ev.SessionID,
		}

		switch opsys.ToFamily(a.OSName) {
		case opsys.Android:
			dest = append(
				dest,
				&lifecycleActivityType,
				&lifecycleActivityClassName,
				&lifecycleFragmentType,
				&lifecycleFragmentClassName,
				&lifecycleFragmentParentActivity,
				&lifecycleFragmentParentFragment,
			)
		case opsys.AppleFamily:
			dest = append(
				dest,
				&lifecycleViewControllerType,
				&lifecycleViewControllerClassName,
				&lifecycleSwiftUIType,
				&lifecycleSwiftUIClassName,
			)
		}

		if err := rows.Scan(dest...); err != nil {
			return nil, err
		}

		if ev.IsLifecycleActivity() {
			ev.LifecycleActivity = &event.LifecycleActivity{
				Type:      lifecycleActivityType,
				ClassName: lifecycleActivityClassName,
			}
		} else if ev.IsLifecycleFragment() {
			ev.LifecycleFragment = &event.LifecycleFragment{
				Type:           lifecycleFragmentType,
				ClassName:      lifecycleFragmentClassName,
				ParentActivity: lifecycleFragmentParentActivity,
				ParentFragment: lifecycleFragmentParentFragment,
			}
		} else if ev.IsLifecycleViewController() {
			ev.LifecycleViewController = &event.LifecycleViewController{
				Type:      lifecycleViewControllerType,
				ClassName: lifecycleViewControllerClassName,
			}
		} else if ev.IsLifecycleSwiftUI() {
			ev.LifecycleSwiftUI = &event.LifecycleSwiftUI{
				Type:      lifecycleSwiftUIType,
				ClassName: lifecycleSwiftUIClassName,
			}
		} else if ev.IsException() {
			ev.Exception = &event.Exception{}
		} else if ev.IsANR() {
			ev.ANR = &event.ANR{}
		}

		events = append(events, ev)
	}

	if err := rows.Err(); err != nil {
		return nil, err
	}

	return
}

func (a *App) add() (*APIKey, error) {
	id := uuid.New()
	a.ID = &id
	tx, err := server.Server.PgPool.Begin(context.Background())

	if err != nil {
		return nil, err
	}

	defer tx.Rollback(context.Background())

	_, err = tx.Exec(context.Background(), "insert into apps(id, team_id, app_name, created_at, updated_at) values ($1, $2, $3, $4, $5);", a.ID, a.TeamId, a.AppName, a.CreatedAt, a.UpdatedAt)

	if err != nil {
		return nil, err
	}

	apiKey, err := NewAPIKey(*a.ID)

	if err != nil {
		return nil, err
	}

	if err := apiKey.saveTx(tx); err != nil {
		return nil, err
	}

	if err := tx.Commit(context.Background()); err != nil {
		return nil, err
	}

	return apiKey, nil
}

func (a *App) getWithTeam(id uuid.UUID) (*App, error) {
	var appName pgtype.Text
	var uniqueId pgtype.Text
	var osName pgtype.Text
	var firstVersion pgtype.Text
	var onboarded pgtype.Bool
	var onboardedAt pgtype.Timestamptz
	var apiKeyLastSeen pgtype.Timestamptz
	var apiKeyCreatedAt pgtype.Timestamptz
	var createdAt pgtype.Timestamptz
	var updatedAt pgtype.Timestamptz

	apiKey := new(APIKey)

	cols := []string{
		"apps.app_name",
		"apps.unique_identifier",
		"apps.os_name",
		"apps.first_version",
		"apps.onboarded",
		"apps.onboarded_at",
		"api_keys.key_prefix",
		"api_keys.key_value",
		"api_keys.checksum",
		"api_keys.last_seen",
		"api_keys.created_at",
		"apps.created_at",
		"apps.updated_at",
	}

	stmt := sqlf.PostgreSQL.
		Select(strings.Join(cols, ",")).
		From("apps").
		LeftJoin("api_keys", "api_keys.app_id = apps.id").
		Where("apps.id = ? and apps.team_id = ?", nil, nil)

	defer stmt.Close()

	dest := []any{
		&appName,
		&uniqueId,
		&osName,
		&firstVersion,
		&onboarded,
		&onboardedAt,
		&apiKey.keyPrefix,
		&apiKey.keyValue,
		&apiKey.checksum,
		&apiKeyLastSeen,
		&apiKeyCreatedAt,
		&createdAt,
		&updatedAt,
	}

	if err := server.Server.PgPool.QueryRow(context.Background(), stmt.String(), id, a.TeamId).Scan(dest...); err != nil {
		if errors.Is(err, pgx.ErrNoRows) {
			return nil, nil
		} else {
			return nil, err
		}
	}

	if appName.Valid {
		a.AppName = appName.String
	}

	if uniqueId.Valid {
		a.UniqueId = uniqueId.String
	} else {
		a.UniqueId = ""
	}

	if osName.Valid {
		a.OSName = osName.String
	} else {
		a.OSName = ""
	}

	if firstVersion.Valid {
		a.FirstVersion = firstVersion.String
	} else {
		a.FirstVersion = ""
	}

	if onboarded.Valid {
		a.Onboarded = onboarded.Bool
	}

	if onboardedAt.Valid {
		a.OnboardedAt = onboardedAt.Time
	}

	if apiKeyLastSeen.Valid {
		apiKey.lastSeen = apiKeyLastSeen.Time
	}

	if apiKeyCreatedAt.Valid {
		apiKey.createdAt = apiKeyCreatedAt.Time
	}

	if createdAt.Valid {
		a.CreatedAt = createdAt.Time
	}

	if updatedAt.Valid {
		a.UpdatedAt = updatedAt.Time
	}

	a.APIKey = apiKey

	return a, nil
}

func (a *App) getTeam(ctx context.Context) (*Team, error) {
	team := &Team{}

	stmt := sqlf.PostgreSQL.
		Select("team_id").
		From("apps").
		Where("id = ?", a.ID)

	defer stmt.Close()

	if err := server.Server.PgPool.QueryRow(ctx, stmt.String(), stmt.Args()...).Scan(&team.ID); err != nil {
		if errors.Is(err, pgx.ErrNoRows) {
			return nil, nil
		} else {
			return nil, err
		}
	}

	return team, nil
}

// Populate fills in all app values
// for the app.
func (a *App) Populate(ctx context.Context) (err error) {
	stmt := sqlf.PostgreSQL.From("apps").
		Select("team_id::UUID").
		Select("unique_identifier").
		Select("app_name").
		Select("os_name").
		Select("first_version").
		Select("onboarded").
		Select("onboarded_at").
		Select("created_at").
		Select("updated_at").
		Where("id = ?", a.ID)

	defer stmt.Close()

	return server.Server.PgPool.QueryRow(ctx, stmt.String(), stmt.Args()...).Scan(&a.TeamId, &a.UniqueId, &a.AppName, &a.OSName, &a.FirstVersion, &a.Onboarded, &a.OnboardedAt, &a.CreatedAt, &a.UpdatedAt)
}

func (a *App) Onboard(ctx context.Context, tx *pgx.Tx, uniqueIdentifier, osName, firstVersion string) error {
	now := time.Now()
	stmt := sqlf.PostgreSQL.Update("apps").
		Set("onboarded", true).
		Set("unique_identifier", uniqueIdentifier).
		Set("os_name", osName).
		Set("first_version", firstVersion).
		Set("onboarded_at", now).
		Set("updated_at", now).
		Where("id = ?", a.ID)

	defer stmt.Close()

	_, err := (*tx).Exec(ctx, stmt.String(), stmt.Args()...)
	if err != nil {
		return err
	}

	return nil
}

func (a *App) GetSessionEvents(ctx context.Context, sessionId uuid.UUID) (*Session, error) {
	cols := []string{
		`id`,
		`toString(type)`,
		`session_id`,
		`app_id`,
		`inet.ipv4`,
		`inet.ipv6`,
		`inet.country_code`,
		`timestamp`,
		`user_triggered`,
		`attachments`,
		`attribute.installation_id`,
		`toString(attribute.app_version)`,
		`toString(attribute.app_build)`,
		`toString(attribute.app_unique_id)`,
		`toString(attribute.platform)`,
		`toString(attribute.measure_sdk_version)`,
		`toString(attribute.thread_name)`,
		`toString(attribute.user_id)`,
		`toString(attribute.device_name)`,
		`toString(attribute.device_model)`,
		`toString(attribute.device_manufacturer)`,
		`toString(attribute.device_type)`,
		`attribute.device_is_foldable`,
		`attribute.device_is_physical`,
		`attribute.device_density_dpi`,
		`attribute.device_width_px`,
		`attribute.device_height_px`,
		`attribute.device_density`,
		`toString(attribute.device_locale)`,
		`toString(attribute.os_name)`,
		`toString(attribute.os_version)`,
		`toString(attribute.network_type)`,
		`toString(attribute.network_generation)`,
		`toString(attribute.network_provider)`,
		`user_defined_attribute`,
		`toString(gesture_long_click.target)`,
		`toString(gesture_long_click.target_id)`,
		`gesture_long_click.touch_down_time`,
		`gesture_long_click.touch_up_time`,
		`gesture_long_click.width`,
		`gesture_long_click.height`,
		`gesture_long_click.x`,
		`gesture_long_click.y`,
		`toString(gesture_click.target)`,
		`toString(gesture_click.target_id)`,
		`gesture_click.touch_down_time`,
		`gesture_click.touch_up_time`,
		`gesture_click.width`,
		`gesture_click.height`,
		`gesture_click.x`,
		`gesture_click.y`,
		`toString(gesture_scroll.target)`,
		`toString(gesture_scroll.target_id)`,
		`gesture_scroll.touch_down_time`,
		`gesture_scroll.touch_up_time`,
		`gesture_scroll.x`,
		`gesture_scroll.y`,
		`gesture_scroll.end_x`,
		`gesture_scroll.end_y`,
		`toString(gesture_scroll.direction)`,
		`exception.handled`,
		`exception.fingerprint`,
		`exception.foreground`,
		`exception.exceptions`,
		`exception.threads`,
		`toString(exception.framework)`,
		`toString(lifecycle_app.type)`,
		`cold_launch.process_start_uptime`,
		`cold_launch.process_start_requested_uptime`,
		`cold_launch.content_provider_attach_uptime`,
		`cold_launch.on_next_draw_uptime`,
		`toString(cold_launch.launched_activity)`,
		`cold_launch.has_saved_state`,
		`cold_launch.intent_data`,
		`cold_launch.duration`,
		`warm_launch.app_visible_uptime`,
		`warm_launch.process_start_uptime`,
		`warm_launch.process_start_requested_uptime`,
		`warm_launch.content_provider_attach_uptime`,
		`warm_launch.on_next_draw_uptime`,
		`toString(warm_launch.launched_activity)`,
		`warm_launch.has_saved_state`,
		`warm_launch.intent_data`,
		`warm_launch.duration`,
		`warm_launch.is_lukewarm`,
		`hot_launch.app_visible_uptime`,
		`hot_launch.on_next_draw_uptime`,
		`toString(hot_launch.launched_activity)`,
		`hot_launch.has_saved_state`,
		`hot_launch.intent_data`,
		`hot_launch.duration`,
		`toString(network_change.network_type)`,
		`toString(network_change.previous_network_type)`,
		`toString(network_change.network_generation)`,
		`toString(network_change.previous_network_generation)`,
		`toString(network_change.network_provider)`,
		`http.url`,
		`toString(http.method)`,
		`http.status_code`,
		`http.start_time`,
		`http.end_time`,
		`http_request_headers`,
		`http_response_headers`,
		`http.request_body`,
		`http.response_body`,
		`http.failure_reason`,
		`http.failure_description`,
		`toString(http.client)`,
		`cpu_usage.num_cores`,
		`cpu_usage.clock_speed`,
		`cpu_usage.start_time`,
		`cpu_usage.uptime`,
		`cpu_usage.utime`,
		`cpu_usage.cutime`,
		`cpu_usage.stime`,
		`cpu_usage.cstime`,
		`cpu_usage.interval`,
		`cpu_usage.percentage_usage`,
		`toString(screen_view.name) `,
		`bug_report.description`,
		`custom.name`,
	}

	switch opsys.ToFamily(a.OSName) {
	case opsys.Android:
		cols = append(cols, []string{
			`anr.fingerprint`,
			`anr.foreground`,
			`anr.exceptions`,
			`anr.threads`,
			`toString(app_exit.reason)`,
			`toString(app_exit.importance)`,
			`app_exit.trace`,
			`app_exit.process_name`,
			`app_exit.pid`,
			`toString(string.severity_text)`,
			`string.string`,
			`toString(lifecycle_activity.type)`,
			`toString(lifecycle_activity.class_name)`,
			`lifecycle_activity.intent`,
			`lifecycle_activity.saved_instance_state`,
			`toString(lifecycle_fragment.type)`,
			`toString(lifecycle_fragment.class_name)`,
			`lifecycle_fragment.parent_activity`,
			`lifecycle_fragment.parent_fragment`,
			`lifecycle_fragment.tag`,
			`memory_usage.java_max_heap`,
			`memory_usage.java_total_heap`,
			`memory_usage.java_free_heap`,
			`memory_usage.total_pss`,
			`memory_usage.rss`,
			`memory_usage.native_total_heap`,
			`memory_usage.native_free_heap`,
			`memory_usage.interval`,
			`low_memory.java_max_heap`,
			`low_memory.java_total_heap`,
			`low_memory.java_free_heap`,
			`low_memory.total_pss`,
			`low_memory.rss`,
			`low_memory.native_total_heap`,
			`low_memory.native_free_heap`,
			`toString(trim_memory.level)`,
			`toString(navigation.to)`,
			`toString(navigation.from)`,
			`toString(navigation.source)`,
		}...)
	case opsys.AppleFamily:
		cols = append(cols, []string{
			`exception.error`,
			`toString(lifecycle_view_controller.type)`,
			`toString(lifecycle_view_controller.class_name)`,
			`toString(lifecycle_swift_ui.type)`,
			`toString(lifecycle_swift_ui.class_name)`,
			`memory_usage_absolute.max_memory`,
			`memory_usage_absolute.used_memory`,
			`memory_usage_absolute.interval`,
		}...)
	}

	stmt := sqlf.From("events")
	defer stmt.Close()

	for i := range cols {
		stmt.Select(cols[i])
	}

	stmt.Where("app_id = ? and session_id = ?", a.ID, sessionId)
	stmt.OrderBy("timestamp")

	rows, err := server.Server.ChPool.Query(ctx, stmt.String(), stmt.Args()...)

	if err != nil {
		return nil, err
	}

	var session Session

	for rows.Next() {
		var ev event.EventField
		var anr event.ANR
		var exception event.Exception
		var exceptionExceptions string
		var exceptionThreads string
		var anrExceptions string
		var anrThreads string
		var attachments string

		var appExit event.AppExit
		var logString event.LogString
		var gestureLongClick event.GestureLongClick
		var gestureClick event.GestureClick
		var gestureScroll event.GestureScroll
		var lifecycleActivity event.LifecycleActivity
		var lifecycleFragment event.LifecycleFragment
		var lifecycleApp event.LifecycleApp
		var coldLaunch event.ColdLaunch
		var warmLaunch event.WarmLaunch
		var hotLaunch event.HotLaunch
		var networkChange event.NetworkChange
		var http event.Http
		var memoryUsage event.MemoryUsage
		var lowMemory event.LowMemory
		var trimMemory event.TrimMemory
		var cpuUsage event.CPUUsage
		var navigation event.Navigation
		var screenView event.ScreenView
		var userDefAttr map[string][]any
		var bugReport event.BugReport
		var custom event.Custom

		var coldLaunchDuration uint32
		var warmLaunchDuration uint32
		var hotLaunchDuration uint32

		var exceptionError string
		var lifecycleViewController event.LifecycleViewController
		var lifecycleSwiftUI event.LifecycleSwiftUI
		var memoryUsageAbs event.MemoryUsageAbs

		dest := []any{
			&ev.ID,
			&ev.Type,
			&session.SessionID,
			&session.AppID,
			&ev.IPv4,
			&ev.IPv6,
			&ev.CountryCode,
			&ev.Timestamp,
			&ev.UserTriggered,
			&attachments,

			// attribute
			&ev.Attribute.InstallationID,
			&ev.Attribute.AppVersion,
			&ev.Attribute.AppBuild,
			&ev.Attribute.AppUniqueID,
			&ev.Attribute.Platform,
			&ev.Attribute.MeasureSDKVersion,
			&ev.Attribute.ThreadName,
			&ev.Attribute.UserID,
			&ev.Attribute.DeviceName,
			&ev.Attribute.DeviceModel,
			&ev.Attribute.DeviceManufacturer,
			&ev.Attribute.DeviceType,
			&ev.Attribute.DeviceIsFoldable,
			&ev.Attribute.DeviceIsPhysical,
			&ev.Attribute.DeviceDensityDPI,
			&ev.Attribute.DeviceWidthPX,
			&ev.Attribute.DeviceHeightPX,
			&ev.Attribute.DeviceDensity,
			&ev.Attribute.DeviceLocale,
			&ev.Attribute.OSName,
			&ev.Attribute.OSVersion,
			&ev.Attribute.NetworkType,
			&ev.Attribute.NetworkGeneration,
			&ev.Attribute.NetworkProvider,

			// user defined attributes
			&userDefAttr,

			// gesture long click
			&gestureLongClick.Target,
			&gestureLongClick.TargetID,
			&gestureLongClick.TouchDownTime,
			&gestureLongClick.TouchUpTime,
			&gestureLongClick.Width,
			&gestureLongClick.Height,
			&gestureLongClick.X,
			&gestureLongClick.Y,

			// gesture click
			&gestureClick.Target,
			&gestureClick.TargetID,
			&gestureClick.TouchDownTime,
			&gestureClick.TouchUpTime,
			&gestureClick.Width,
			&gestureClick.Height,
			&gestureClick.X,
			&gestureClick.Y,

			// gesture scroll
			&gestureScroll.Target,
			&gestureScroll.TargetID,
			&gestureScroll.TouchDownTime,
			&gestureScroll.TouchUpTime,
			&gestureScroll.X,
			&gestureScroll.Y,
			&gestureScroll.EndX,
			&gestureScroll.EndY,
			&gestureScroll.Direction,

			// excpetion
			&exception.Handled,
			&exception.Fingerprint,
			&exception.Foreground,
			&exceptionExceptions,
			&exceptionThreads,
			&exception.Framework,

			// lifecycle app
			&lifecycleApp.Type,

			// cold launch
			&coldLaunch.ProcessStartUptime,
			&coldLaunch.ProcessStartRequestedUptime,
			&coldLaunch.ContentProviderAttachUptime,
			&coldLaunch.OnNextDrawUptime,
			&coldLaunch.LaunchedActivity,
			&coldLaunch.HasSavedState,
			&coldLaunch.IntentData,
			&coldLaunchDuration,

			// warm launch
			&warmLaunch.AppVisibleUptime,
			&warmLaunch.ProcessStartUptime,
			&warmLaunch.ProcessStartRequestedUptime,
			&warmLaunch.ContentProviderAttachUptime,
			&warmLaunch.OnNextDrawUptime,
			&warmLaunch.LaunchedActivity,
			&warmLaunch.HasSavedState,
			&warmLaunch.IntentData,
			&warmLaunchDuration,
			&warmLaunch.IsLukewarm,

			// hot launch
			&hotLaunch.AppVisibleUptime,
			&hotLaunch.OnNextDrawUptime,
			&hotLaunch.LaunchedActivity,
			&hotLaunch.HasSavedState,
			&hotLaunch.IntentData,
			&hotLaunchDuration,

			// network change
			&networkChange.NetworkType,
			&networkChange.PreviousNetworkType,
			&networkChange.NetworkGeneration,
			&networkChange.PreviousNetworkGeneration,
			&networkChange.NetworkProvider,

			// http
			&http.URL,
			&http.Method,
			&http.StatusCode,
			&http.StartTime,
			&http.EndTime,
			&http.RequestHeaders,
			&http.ResponseHeaders,
			&http.RequestBody,
			&http.ResponseBody,
			&http.FailureReason,
			&http.FailureDescription,
			&http.Client,

			// cpu usage
			&cpuUsage.NumCores,
			&cpuUsage.ClockSpeed,
			&cpuUsage.StartTime,
			&cpuUsage.Uptime,
			&cpuUsage.UTime,
			&cpuUsage.CUTime,
			&cpuUsage.STime,
			&cpuUsage.CSTime,
			&cpuUsage.Interval,
			&cpuUsage.PercentageUsage,

			// screen view
			&screenView.Name,

			// bug report
			&bugReport.Description,

			// custom
			&custom.Name,
		}

		switch opsys.ToFamily(a.OSName) {
		case opsys.Android:
			dest = append(dest, []any{
				// anr
				&anr.Fingerprint,
				&anr.Foreground,
				&anrExceptions,
				&anrThreads,

				// app exit
				&appExit.Reason,
				&appExit.Importance,
				&appExit.Trace,
				&appExit.ProcessName,
				&appExit.PID,

				// log string
				&logString.SeverityText,
				&logString.String,

				// lifecycle activity
				&lifecycleActivity.Type,
				&lifecycleActivity.ClassName,
				&lifecycleActivity.Intent,
				&lifecycleActivity.SavedInstanceState,

				// lifecycle fragment
				&lifecycleFragment.Type,
				&lifecycleFragment.ClassName,
				&lifecycleFragment.ParentActivity,
				&lifecycleFragment.ParentFragment,
				&lifecycleFragment.Tag,

				// memory usage
				&memoryUsage.JavaMaxHeap,
				&memoryUsage.JavaTotalHeap,
				&memoryUsage.JavaFreeHeap,
				&memoryUsage.TotalPSS,
				&memoryUsage.RSS,
				&memoryUsage.NativeTotalHeap,
				&memoryUsage.NativeFreeHeap,
				&memoryUsage.Interval,

				// low memory
				&lowMemory.JavaMaxHeap,
				&lowMemory.JavaTotalHeap,
				&lowMemory.JavaFreeHeap,
				&lowMemory.TotalPSS,
				&lowMemory.RSS,
				&lowMemory.NativeTotalHeap,
				&lowMemory.NativeFreeHeap,

				// trim memory
				&trimMemory.Level,

				// navigation
				&navigation.To,
				&navigation.From,
				&navigation.Source,
			}...)
		case opsys.AppleFamily:
			dest = append(dest, []any{
				&exceptionError,
				&lifecycleViewController.Type,
				&lifecycleViewController.ClassName,
				&lifecycleSwiftUI.Type,
				&lifecycleSwiftUI.ClassName,
				&memoryUsageAbs.MaxMemory,
				&memoryUsageAbs.UsedMemory,
				&memoryUsageAbs.Interval,
			}...)
		}

		if err := rows.Scan(dest...); err != nil {
			return nil, err
		}

		// populate user defined attribute
		if len(userDefAttr) > 0 {
			ev.UserDefinedAttribute.Scan(userDefAttr)
		}

		switch ev.Type {
		case event.TypeANR:
			if err := json.Unmarshal([]byte(anrExceptions), &anr.Exceptions); err != nil {
				return nil, err
			}
			if err := json.Unmarshal([]byte(anrThreads), &anr.Threads); err != nil {
				return nil, err
			}
			if err := json.Unmarshal([]byte(attachments), &ev.Attachments); err != nil {
				return nil, err
			}
			ev.ANR = &anr
			session.Events = append(session.Events, ev)
		case event.TypeException:
			if err := json.Unmarshal([]byte(exceptionExceptions), &exception.Exceptions); err != nil {
				return nil, err
			}

			if err := json.Unmarshal([]byte(exceptionThreads), &exception.Threads); err != nil {
				return nil, err
			}

			if err := json.Unmarshal([]byte(attachments), &ev.Attachments); err != nil {
				return nil, err
			}

			// for now, only unmarshal exception.error for Apple
			// family of OSes. support can - of course, be extended
			// to other OSes on a "need to" basis.
			switch opsys.ToFamily(a.OSName) {
			case opsys.AppleFamily:
				fmt.Println("exceptionError", exceptionError)
				if exceptionError != "" {
					if err := json.Unmarshal([]byte(exceptionError), &exception.Error); err != nil {
						return nil, err
					}
				}
			}

			ev.Exception = &exception
			session.Events = append(session.Events, ev)
		case event.TypeAppExit:
			ev.AppExit = &appExit
			session.Events = append(session.Events, ev)
		case event.TypeString:
			ev.LogString = &logString
			session.Events = append(session.Events, ev)
		case event.TypeGestureLongClick:
			// only unmarshal attachments if more than
			// 8 characters
			if len(attachments) > 8 {
				if err := json.Unmarshal([]byte(attachments), &ev.Attachments); err != nil {
					return nil, err
				}
			}
			ev.GestureLongClick = &gestureLongClick
			session.Events = append(session.Events, ev)
		case event.TypeGestureClick:
			// only unmarshal attachments if more than
			// 8 characters
			if len(attachments) > 8 {
				if err := json.Unmarshal([]byte(attachments), &ev.Attachments); err != nil {
					return nil, err
				}
			}
			if err := json.Unmarshal([]byte(attachments), &ev.Attachments); err != nil {
				return nil, err
			}
			ev.GestureClick = &gestureClick
			session.Events = append(session.Events, ev)
		case event.TypeGestureScroll:
			// only unmarshal attachments if more than
			// 8 characters
			if len(attachments) > 8 {
				if err := json.Unmarshal([]byte(attachments), &ev.Attachments); err != nil {
					return nil, err
				}
			}
			ev.GestureScroll = &gestureScroll
			session.Events = append(session.Events, ev)
		case event.TypeLifecycleActivity:
			ev.LifecycleActivity = &lifecycleActivity
			session.Events = append(session.Events, ev)
		case event.TypeLifecycleFragment:
			ev.LifecycleFragment = &lifecycleFragment
			session.Events = append(session.Events, ev)
		case event.TypeLifecycleApp:
			ev.LifecycleApp = &lifecycleApp
			session.Events = append(session.Events, ev)
		case event.TypeColdLaunch:
			ev.ColdLaunch = &coldLaunch
			ev.ColdLaunch.Duration = time.Duration(coldLaunchDuration)
			session.Events = append(session.Events, ev)
		case event.TypeWarmLaunch:
			ev.WarmLaunch = &warmLaunch
			ev.WarmLaunch.Duration = time.Duration(warmLaunchDuration)
			session.Events = append(session.Events, ev)
		case event.TypeHotLaunch:
			ev.HotLaunch = &hotLaunch
			ev.HotLaunch.Duration = time.Duration(hotLaunchDuration)
			session.Events = append(session.Events, ev)
		case event.TypeNetworkChange:
			ev.NetworkChange = &networkChange
			session.Events = append(session.Events, ev)
		case event.TypeHttp:
			ev.Http = &http
			session.Events = append(session.Events, ev)
		case event.TypeMemoryUsage:
			ev.MemoryUsage = &memoryUsage
			session.Events = append(session.Events, ev)
		case event.TypeLowMemory:
			ev.LowMemory = &lowMemory
			session.Events = append(session.Events, ev)
		case event.TypeTrimMemory:
			ev.TrimMemory = &trimMemory
			session.Events = append(session.Events, ev)
		case event.TypeCPUUsage:
			ev.CPUUsage = &cpuUsage
			session.Events = append(session.Events, ev)
		case event.TypeNavigation:
			ev.Navigation = &navigation
			session.Events = append(session.Events, ev)
		case event.TypeScreenView:
			ev.ScreenView = &screenView
			session.Events = append(session.Events, ev)
		case event.TypeBugReport:
			if err := json.Unmarshal([]byte(attachments), &ev.Attachments); err != nil {
				return nil, err
			}
			ev.BugReport = &bugReport
			session.Events = append(session.Events, ev)
		case event.TypeCustom:
			ev.Custom = &custom
			session.Events = append(session.Events, ev)
		case event.TypeLifecycleViewController:
			ev.LifecycleViewController = &lifecycleViewController
			session.Events = append(session.Events, ev)
		case event.TypeLifecycleSwiftUI:
			ev.LifecycleSwiftUI = &lifecycleSwiftUI
			session.Events = append(session.Events, ev)
		case event.TypeMemoryUsageAbs:
			ev.MemoryUsageAbs = &memoryUsageAbs
			session.Events = append(session.Events, ev)
		default:
			continue
		}
	}

	// attach session's first event attribute
	// as the session's attributes
	if len(session.Events) > 0 {
		attr := session.Events[0].Attribute
		session.Attribute = &attr
	}

	return &session, nil
}

func NewApp(teamId uuid.UUID) *App {
	now := time.Now()
	id := uuid.New()
	return &App{
		ID:        &id,
		TeamId:    teamId,
		CreatedAt: now,
		UpdatedAt: now,
	}
}

// SelectApp selects app by its id.
func SelectApp(ctx context.Context, id uuid.UUID) (app *App, err error) {
	var onboarded pgtype.Bool
	var uniqueId pgtype.Text
	var os pgtype.Text
	var firstVersion pgtype.Text

	stmt := sqlf.PostgreSQL.
		Select("id").
		Select("onboarded").
		Select("unique_identifier").
		Select("os_name").
		Select("first_version").
		From("apps").
		Where("id = ?", id)

	defer stmt.Close()

	if app == nil {
		app = &App{}
	}

	if err := server.Server.PgPool.QueryRow(ctx, stmt.String(), stmt.Args()...).Scan(&app.ID, &onboarded, &uniqueId, &os, &firstVersion); err != nil {
		if errors.Is(err, pgx.ErrNoRows) {
			return nil, nil
		} else {
			return nil, err
		}
	}

	if onboarded.Valid {
		app.Onboarded = onboarded.Bool
	} else {
		app.Onboarded = false
	}

	if uniqueId.Valid {
		app.UniqueId = uniqueId.String
	} else {
		app.UniqueId = ""
	}

	if os.Valid {
		app.OSName = os.String
	} else {
		app.OSName = ""
	}

	if firstVersion.Valid {
		app.FirstVersion = firstVersion.String
	} else {
		app.FirstVersion = ""
	}

	return
}

func GetAppJourney(c *gin.Context) {
	ctx := c.Request.Context()
	id, err := uuid.Parse(c.Param("id"))
	if err != nil {
		msg := `app id invalid or missing`
		fmt.Println(msg, err)
		c.JSON(http.StatusBadRequest, gin.H{
			"error": msg,
		})
		return
	}

	af := filter.AppFilter{
		AppID: id,
		Limit: filter.DefaultPaginationLimit,
	}

	if err := c.ShouldBindQuery(&af); err != nil {
		fmt.Println(err.Error())
		c.JSON(http.StatusBadRequest, gin.H{"error": err.Error()})
		return
	}

	if err := af.Expand(ctx); err != nil {
		msg := `failed to expand filters`
		fmt.Println(msg, err)
		status := http.StatusInternalServerError
		if errors.Is(err, pgx.ErrNoRows) {
			status = http.StatusNotFound
		}
		c.JSON(status, gin.H{
			"error":   msg,
			"details": err.Error(),
		})
		return
	}

	msg := "app journey request validation failed"

	if err := af.Validate(); err != nil {
		fmt.Println(msg, err)
		c.JSON(http.StatusBadRequest, gin.H{
			"error":   msg,
			"details": err.Error(),
		})
		return
	}

	if len(af.Versions) > 0 || len(af.VersionCodes) > 0 {
		if err := af.ValidateVersions(); err != nil {
			fmt.Println(msg, err)
			c.JSON(http.StatusBadRequest, gin.H{
				"error":   msg,
				"details": err.Error(),
			})
			return
		}
	}

	if !af.HasTimeRange() {
		af.SetDefaultTimeRange()
	}

	app := App{
		ID: &id,
	}

	if err := app.Populate(ctx); err != nil {
		msg := `failed to fetch app details`
		fmt.Println(msg, err)
		status := http.StatusInternalServerError

		if errors.Is(err, pgx.ErrNoRows) {
			status = http.StatusNotFound
			msg = fmt.Sprintf(`app with id %q does not exist`, app.ID)
		}

		c.JSON(status, gin.H{
			"error": msg,
		})

		return
	}

	team := &Team{
		ID: &app.TeamId,
	}

	userId := c.GetString("userId")
	okTeam, err := PerformAuthz(userId, team.ID.String(), *ScopeTeamRead)
	if err != nil {
		msg := `failed to perform authorization`
		fmt.Println(msg, err)
		c.JSON(http.StatusInternalServerError, gin.H{"error": msg})
		return
	}

	okApp, err := PerformAuthz(userId, team.ID.String(), *ScopeAppRead)
	if err != nil {
		msg := `failed to perform authorization`
		fmt.Println(msg, err)
		c.JSON(http.StatusInternalServerError, gin.H{"error": msg})
		return
	}

	if !okTeam || !okApp {
		msg := `you are not authorized to access this app`
		c.JSON(http.StatusForbidden, gin.H{"error": msg})
		return
	}

	msg = `failed to compute app's journey`
	opts := filter.JourneyOpts{
		All: true,
	}
	journeyEvents, err := app.getJourneyEvents(ctx, &af, opts)
	if err != nil {
		fmt.Println(msg, err)
		c.JSON(http.StatusInternalServerError, gin.H{
			"error": msg,
		})
		return
	}

	var issueEvents []event.EventField

	for i := range journeyEvents {
		if journeyEvents[i].IsUnhandledException() {
			issueEvents = append(issueEvents, journeyEvents[i])
		}
		if app.OSName == opsys.Android && journeyEvents[i].IsANR() {
			issueEvents = append(issueEvents, journeyEvents[i])
		}
	}

	var journeyGraph journey.Journey
	type Link struct {
		Source string `json:"source"`
		Target string `json:"target"`
		Value  int    `json:"value"`
	}

	type Issue struct {
		ID    string `json:"id"`
		Title string `json:"title"`
		Count int    `json:"count"`
	}

	type Node struct {
		ID     string `json:"id"`
		Issues gin.H  `json:"issues"`
	}

	var nodes []Node
	var links []Link

	switch opsys.ToFamily(app.OSName) {
	case opsys.Android:
		journeyGraph = journey.NewJourneyAndroid(journeyEvents, &journey.Options{
			BiGraph: af.BiGraph,
		})
	case opsys.AppleFamily:
		journeyGraph = journey.NewJourneyiOS(journeyEvents, &journey.Options{
			BiGraph: af.BiGraph,
		})
	}

	switch j := journeyGraph.(type) {
	case *journey.JourneyAndroid:
		if err := j.SetNodeExceptionGroups(func(eventIds []uuid.UUID) (exceptionGroups []group.ExceptionGroup, err error) {
			// do not hit database if no event ids
			// to query
			if len(eventIds) == 0 {
				return
			}

			exceptionGroups, err = group.GetExceptionGroupsFromExceptionIds(ctx, &af, eventIds)
			if err != nil {
				return
			}

			return
		}); err != nil {
			fmt.Println(msg, err)
			c.JSON(http.StatusInternalServerError, gin.H{
				"error": msg,
			})
			return
		}

		if err := j.SetNodeANRGroups(func(eventIds []uuid.UUID) (anrGroups []group.ANRGroup, err error) {
			// do not hit database if no event ids
			// to query
			if len(eventIds) == 0 {
				return
			}

			anrGroups, err = group.GetANRGroupsFromANRIds(ctx, &af, eventIds)
			if err != nil {
				return
			}

			return
		}); err != nil {
			fmt.Println(msg, err)
			c.JSON(http.StatusInternalServerError, gin.H{
				"error": msg,
			})
			return
		}

		for v := range j.Graph.Order() {
			j.Graph.Visit(v, func(w int, c int64) bool {
				var link Link
				link.Source = j.GetNodeName(v)
				link.Target = j.GetNodeName(w)
				link.Value = j.GetEdgeSessionCount(v, w)
				links = append(links, link)
				return false
			})
		}

		for _, v := range j.GetNodeVertices() {
			var node Node
			name := j.GetNodeName(v)
			exceptionGroups := j.GetNodeExceptionGroups(name)
			crashes := []Issue{}

			for i := range exceptionGroups {
				issue := Issue{
					ID:    exceptionGroups[i].ID,
					Title: exceptionGroups[i].GetDisplayTitle(),
					Count: j.GetNodeExceptionCount(v, exceptionGroups[i].ID),
				}
				crashes = append(crashes, issue)
			}

			// crashes are shown in descending order
			sort.Slice(crashes, func(i, j int) bool {
				return crashes[i].Count > crashes[j].Count
			})

			anrGroups := j.GetNodeANRGroups(name)
			anrs := []Issue{}

			for i := range anrGroups {
				issue := Issue{
					ID:    anrGroups[i].ID,
					Title: anrGroups[i].GetDisplayTitle(),
					Count: j.GetNodeANRCount(v, anrGroups[i].ID),
				}
				anrs = append(anrs, issue)
			}

			// ANRs are shown in descending order
			sort.Slice(anrs, func(i, j int) bool {
				return anrs[i].Count > anrs[j].Count
			})

			node.ID = name
			node.Issues = gin.H{
				"crashes": crashes,
				"anrs":    anrs,
			}
			nodes = append(nodes, node)
		}
	case *journey.JourneyiOS:
		if err := j.SetNodeExceptionGroups(func(eventIds []uuid.UUID) (exceptionGroups []group.ExceptionGroup, err error) {
			// do not hit database if no event ids
			// to query
			if len(eventIds) == 0 {
				return
			}

			exceptionGroups, err = group.GetExceptionGroupsFromExceptionIds(ctx, &af, eventIds)
			if err != nil {
				return
			}

			return
		}); err != nil {
			fmt.Println(msg, err)
			c.JSON(http.StatusInternalServerError, gin.H{
				"error": msg,
			})
			return
		}

		for v := range j.Graph.Order() {
			j.Graph.Visit(v, func(w int, c int64) bool {
				var link Link
				link.Source = j.GetNodeName(v)
				link.Target = j.GetNodeName(w)
				link.Value = j.GetEdgeSessionCount(v, w)
				links = append(links, link)
				return false
			})
		}

		for _, v := range j.GetNodeVertices() {
			var node Node
			name := j.GetNodeName(v)
			exceptionGroups := j.GetNodeExceptionGroups(name)
			crashes := []Issue{}

			for i := range exceptionGroups {
				issue := Issue{
					ID:    exceptionGroups[i].ID,
					Title: exceptionGroups[i].GetDisplayTitle(),
					Count: j.GetNodeExceptionCount(v, exceptionGroups[i].ID),
				}
				crashes = append(crashes, issue)
			}

			// crashes are shown in descending order
			sort.Slice(crashes, func(i, j int) bool {
				return crashes[i].Count > crashes[j].Count
			})

			node.ID = name
			node.Issues = gin.H{
				"crashes": crashes,
				"anrs":    []Issue{},
			}
			nodes = append(nodes, node)
		}
	}

	c.JSON(http.StatusOK, gin.H{
		"totalIssues": len(issueEvents),
		"nodes":       nodes,
		"links":       links,
	})
}

func GetAppMetrics(c *gin.Context) {
	ctx := c.Request.Context()
	id, err := uuid.Parse(c.Param("id"))
	if err != nil {
		msg := `app id invalid or missing`
		fmt.Println(msg, err)
		c.JSON(http.StatusBadRequest, gin.H{
			"error": msg,
		})
		return
	}

	af := filter.AppFilter{
		AppID: id,
		Limit: filter.DefaultPaginationLimit,
	}

	if err := c.ShouldBindQuery(&af); err != nil {
		msg := `failed to parse app metrics request`
		fmt.Println(msg, err.Error())
		c.JSON(http.StatusBadRequest, gin.H{
			"error":   msg,
			"details": err.Error(),
		})
		return
	}

	if err := af.Expand(ctx); err != nil {
		msg := `failed to expand filters`
		fmt.Println(msg, err)
		status := http.StatusInternalServerError
		if errors.Is(err, pgx.ErrNoRows) {
			status = http.StatusNotFound
		}
		c.JSON(status, gin.H{
			"error":   msg,
			"details": err.Error(),
		})
		return
	}

	msg := `app metrics request validation failed`

	if err := af.Validate(); err != nil {
		fmt.Println(msg, err)
		c.JSON(http.StatusBadRequest, gin.H{
			"error":   msg,
			"details": err.Error(),
		})
		return
	}

	if len(af.Versions) > 0 || len(af.VersionCodes) > 0 {
		if err := af.ValidateVersions(); err != nil {
			fmt.Println(msg, err)
			c.JSON(http.StatusBadRequest, gin.H{
				"error":   msg,
				"details": err.Error(),
			})
			return
		}
	}

	if !af.HasTimeRange() {
		af.SetDefaultTimeRange()
	}

	app := App{
		ID: &id,
	}

	if err := app.Populate(ctx); err != nil {
		msg := `failed to fetch app details`
		fmt.Println(msg, err)
		status := http.StatusInternalServerError

		if errors.Is(err, pgx.ErrNoRows) {
			status = http.StatusNotFound
			msg = fmt.Sprintf(`app with id %q does not exist`, app.ID)
		}

		c.JSON(status, gin.H{
			"error": msg,
		})

		return
	}

	af.AppOSName = app.OSName

	team := &Team{
		ID: &app.TeamId,
	}

	userId := c.GetString("userId")
	okTeam, err := PerformAuthz(userId, team.ID.String(), *ScopeTeamRead)
	if err != nil {
		msg := `failed to perform authorization`
		fmt.Println(msg, err)
		c.JSON(http.StatusInternalServerError, gin.H{"error": msg})
		return
	}

	okApp, err := PerformAuthz(userId, team.ID.String(), *ScopeAppRead)
	if err != nil {
		msg := `failed to perform authorization`
		fmt.Println(msg, err)
		c.JSON(http.StatusInternalServerError, gin.H{"error": msg})
		return
	}

	if !okTeam || !okApp {
		msg := `you are not authorized to access this app`
		c.JSON(http.StatusForbidden, gin.H{"error": msg})
		return
	}

	excludedVersions, err := af.GetExcludedVersions(ctx)
	if err != nil {
		msg := `failed to fetch excluded versions`
		fmt.Println(msg, err)
		c.JSON(http.StatusInternalServerError, gin.H{
			"error": msg,
		})
		return
	}

	adoption, err := app.GetAdoptionMetrics(ctx, &af)
	if err != nil {
		msg := `failed to fetch adoption metrics`
		fmt.Println(msg, err)
		c.JSON(http.StatusInternalServerError, gin.H{
			"error": msg,
		})
		return
	}

	crashFree, perceivedCrashFree, anrFree, perceivedANRFree, err := app.GetIssueFreeMetrics(ctx, &af, excludedVersions)
	if err != nil {
		msg := `failed to fetch issue free metrics`
		fmt.Println(msg, err)
		c.JSON(http.StatusInternalServerError, gin.H{
			"error": msg,
		})
		return
	}

	launch, err := app.GetLaunchMetrics(ctx, &af)
	if err != nil {
		msg := `failed to fetch launch metrics`
		fmt.Println(msg, err)
		c.JSON(http.StatusInternalServerError, gin.H{
			"error": msg,
		})
		return
	}

	var sizes *metrics.SizeMetric = nil
	if len(af.Versions) > 0 || len(af.VersionCodes) > 0 && !af.HasMultiVersions() {
		sizes, err = app.GetSizeMetrics(ctx, &af, excludedVersions)
		if err != nil {
			msg := `failed to fetch size metrics`
			fmt.Println(msg, err)
			c.JSON(http.StatusInternalServerError, gin.H{
				"error": msg,
			})
			return
		}
	}

	c.JSON(http.StatusOK, gin.H{
		"cold_launch": gin.H{
			"p95":   launch.ColdLaunchP95,
			"delta": launch.ColdDelta,
			"nan":   launch.ColdNaN,
		},
		"warm_launch": gin.H{
			"p95":   launch.WarmLaunchP95,
			"delta": launch.WarmDelta,
			"nan":   launch.WarmNaN,
		},
		"hot_launch": gin.H{
			"p95":   launch.HotLaunchP95,
			"delta": launch.HotDelta,
			"nan":   launch.HotNaN,
		},
		"adoption":                      adoption,
		"sizes":                         sizes,
		"crash_free_sessions":           crashFree,
		"anr_free_sessions":             anrFree,
		"perceived_crash_free_sessions": perceivedCrashFree,
		"perceived_anr_free_sessions":   perceivedANRFree,
	})
}

func GetAppFilters(c *gin.Context) {
	id, err := uuid.Parse(c.Param("id"))
	if err != nil {
		msg := `id invalid or missing`
		fmt.Println(msg, err)
		c.JSON(http.StatusBadRequest, gin.H{
			"error": msg,
		})
		return
	}

	af := filter.AppFilter{
		AppID: id,
		Limit: filter.DefaultPaginationLimit,
	}

	ctx := c.Request.Context()

	if err := c.ShouldBindQuery(&af); err != nil {
		msg := `failed to parse query parameters`
		fmt.Println(msg, err)
		c.JSON(http.StatusBadRequest, gin.H{
			"error":   msg,
			"details": err.Error(),
		})
		return
	}

	if err := af.Validate(); err != nil {
		msg := "app filters request validation failed"
		fmt.Println(msg, err)
		c.JSON(http.StatusBadRequest, gin.H{
			"error":   msg,
			"details": err.Error(),
		})
		return
	}

	app, err := SelectApp(ctx, id)
	if err != nil {
		msg := "failed to select app"
		fmt.Println(msg, err)
		c.JSON(http.StatusInternalServerError, gin.H{
			"error":   msg,
			"details": err.Error(),
		})
		return
	}

	af.AppOSName = app.OSName

	team, err := app.getTeam(ctx)
	if err != nil {
		msg := "failed to get team from app id"
		fmt.Println(msg, err)
		c.JSON(http.StatusInternalServerError, gin.H{
			"error": msg,
		})
		return
	}
	if team == nil {
		msg := fmt.Sprintf("no team exists for app [%s]", app.ID)
		c.JSON(http.StatusBadRequest, gin.H{
			"error": msg,
		})
		return
	}

	userId := c.GetString("userId")
	okTeam, err := PerformAuthz(userId, team.ID.String(), *ScopeTeamRead)
	if err != nil {
		msg := `failed to perform authorization`
		fmt.Println(msg, err)
		c.JSON(http.StatusInternalServerError, gin.H{
			"error": msg,
		})
		return
	}

	okApp, err := PerformAuthz(userId, team.ID.String(), *ScopeAppRead)
	if err != nil {
		msg := `failed to perform authorization`
		fmt.Println(msg, err)
		c.JSON(http.StatusInternalServerError, gin.H{
			"error": msg,
		})
		return
	}

	if !okTeam || !okApp {
		msg := `you are not authorized to access this app`
		c.JSON(http.StatusForbidden, gin.H{
			"error": msg,
		})
		return
	}

	var fl filter.FilterList

	if err := af.GetGenericFilters(ctx, &fl); err != nil {
		msg := `failed to query app filters`
		fmt.Println(msg, err)
		c.JSON(http.StatusInternalServerError, gin.H{
			"error": msg,
		})
		return
	}

	// club version names & version codes
	var versions []any
	for i := range fl.Versions {
		version := gin.H{"name": fl.Versions[i], "code": fl.VersionCodes[i]}
		versions = append(versions, version)
	}

	// club os names & versions
	var osVersions []any
	for i := range fl.OsVersions {
		osVersion := gin.H{"name": fl.OsNames[i], "version": fl.OsVersions[i]}
		osVersions = append(osVersions, osVersion)
	}

	udAttrs := gin.H{
		"operator_types": nil,
		"key_types":      nil,
	}

	if af.UDAttrKeys {
		if err := af.GetUserDefinedAttrKeys(ctx, &fl); err != nil {
			msg := `failed to query user defined attribute keys`
			fmt.Println(msg, err)
			c.JSON(http.StatusInternalServerError, gin.H{
				"error": msg,
			})
			return
		}
		udAttrs["operator_types"] = event.GetUDAttrsOpMap()
		udAttrs["key_types"] = fl.UDKeyTypes
	}

	c.JSON(http.StatusOK, gin.H{
		"versions":             versions,
		"os_versions":          osVersions,
		"countries":            fl.Countries,
		"network_providers":    fl.NetworkProviders,
		"network_types":        fl.NetworkTypes,
		"network_generations":  fl.NetworkGenerations,
		"locales":              fl.DeviceLocales,
		"device_manufacturers": fl.DeviceManufacturers,
		"device_names":         fl.DeviceNames,
		"ud_attrs":             udAttrs,
	})
}

func GetCrashOverview(c *gin.Context) {
	ctx := c.Request.Context()
	id, err := uuid.Parse(c.Param("id"))
	if err != nil {
		msg := `id invalid or missing`
		fmt.Println(msg, err)
		c.JSON(http.StatusBadRequest, gin.H{
			"error": msg,
		})
		return
	}

	af := filter.AppFilter{
		AppID: id,
		Limit: filter.DefaultPaginationLimit,
	}

	if err := c.ShouldBindQuery(&af); err != nil {
		msg := `failed to parse query parameters`
		fmt.Println(msg, err)
		c.JSON(http.StatusBadRequest, gin.H{
			"error":   msg,
			"details": err.Error(),
		})
		return
	}

	if err := af.Expand(ctx); err != nil {
		msg := `failed to expand filters`
		fmt.Println(msg, err)
		status := http.StatusInternalServerError
		if errors.Is(err, pgx.ErrNoRows) {
			status = http.StatusNotFound
		}
		c.JSON(status, gin.H{
			"error":   msg,
			"details": err.Error(),
		})
		return
	}

	msg := "crash overview request validation failed"
	if err := af.Validate(); err != nil {
		fmt.Println(msg, err)
		c.JSON(http.StatusBadRequest, gin.H{
			"error":   msg,
			"details": err.Error(),
		})
		return
	}

	if len(af.Versions) > 0 || len(af.VersionCodes) > 0 {
		if err := af.ValidateVersions(); err != nil {
			fmt.Println(msg, err)
			c.JSON(http.StatusBadRequest, gin.H{
				"error":   msg,
				"details": err.Error(),
			})
			return
		}
	}

	if !af.HasTimeRange() {
		af.SetDefaultTimeRange()
	}

	app := App{
		ID: &id,
	}
	team, err := app.getTeam(ctx)
	if err != nil {
		msg := "failed to get team from app id"
		fmt.Println(msg, err)
		c.JSON(http.StatusInternalServerError, gin.H{
			"error": msg,
		})
		return
	}
	if team == nil {
		msg := fmt.Sprintf("no team exists for app [%s]", app.ID)
		c.JSON(http.StatusBadRequest, gin.H{
			"error": msg,
		})
		return
	}

	userId := c.GetString("userId")
	okTeam, err := PerformAuthz(userId, team.ID.String(), *ScopeTeamRead)
	if err != nil {
		msg := `failed to perform authorization`
		fmt.Println(msg, err)
		c.JSON(http.StatusInternalServerError, gin.H{
			"error": msg,
		})
		return
	}

	okApp, err := PerformAuthz(userId, team.ID.String(), *ScopeAppRead)
	if err != nil {
		msg := `failed to perform authorization`
		fmt.Println(msg, err)
		c.JSON(http.StatusInternalServerError, gin.H{
			"error": msg,
		})
		return
	}

	if !okTeam || !okApp {
		msg := `you are not authorized to access this app`
		c.JSON(http.StatusForbidden, gin.H{
			"error": msg,
		})
		return
	}

	groups, err := app.GetExceptionGroupsWithFilter(ctx, &af)
	if err != nil {
		msg := "failed to get app's exception groups with filter"
		fmt.Println(msg, err)
		c.JSON(http.StatusInternalServerError, gin.H{
			"error": msg,
		})
		return
	}

	var crashGroups []group.ExceptionGroup
	for i := range groups {
		// only consider those groups that have at least 1 exception
		// event
		if groups[i].Count > 0 {
			// omit `event_ids` field from JSON
			// response, because these can get really huge
			groups[i].EventIDs = nil

			crashGroups = append(crashGroups, groups[i])
		}
	}

	group.ComputeCrashContribution(crashGroups)
	group.SortExceptionGroups(crashGroups)
	crashGroups, next, previous := paginate.Paginate(crashGroups, &af)
	meta := gin.H{"next": next, "previous": previous}

	c.JSON(http.StatusOK, gin.H{
		"results": crashGroups,
		"meta":    meta,
	})
}

func GetCrashOverviewPlotInstances(c *gin.Context) {
	ctx := c.Request.Context()
	id, err := uuid.Parse(c.Param("id"))
	if err != nil {
		msg := `id invalid or missing`
		fmt.Println(msg, err)
		c.JSON(http.StatusBadRequest, gin.H{
			"error": msg,
		})
		return
	}

	af := filter.AppFilter{
		AppID: id,
		Limit: filter.DefaultPaginationLimit,
	}

	if err := c.ShouldBindQuery(&af); err != nil {
		msg := `failed to parse query parameters`
		fmt.Println(msg, err)
		c.JSON(http.StatusBadRequest, gin.H{
			"error":   msg,
			"details": err.Error(),
		})
		return
	}

	if err := af.Expand(ctx); err != nil {
		msg := `failed to expand filters`
		fmt.Println(msg, err)
		status := http.StatusInternalServerError
		if errors.Is(err, pgx.ErrNoRows) {
			status = http.StatusNotFound
		}
		c.JSON(status, gin.H{
			"error":   msg,
			"details": err.Error(),
		})
		return
	}

	msg := `crash overview request validation failed`

	if err := af.Validate(); err != nil {
		fmt.Println(msg, err)
		c.JSON(http.StatusBadRequest, gin.H{
			"error":   msg,
			"details": err.Error(),
		})
		return
	}

	if len(af.Versions) > 0 || len(af.VersionCodes) > 0 {
		if err := af.ValidateVersions(); err != nil {
			fmt.Println(msg, err)
			c.JSON(http.StatusBadRequest, gin.H{
				"error":   msg,
				"details": err.Error(),
			})
			return
		}
	}

	if !af.HasTimeRange() {
		af.SetDefaultTimeRange()
	}

	app := App{
		ID: &id,
	}
	team, err := app.getTeam(ctx)
	if err != nil {
		msg := "failed to get team from app id"
		fmt.Println(msg, err)
		c.JSON(http.StatusInternalServerError, gin.H{"error": msg})
		return
	}
	if team == nil {
		msg := fmt.Sprintf("no team exists for app [%s]", app.ID)
		c.JSON(http.StatusBadRequest, gin.H{"error": msg})
		return
	}

	userId := c.GetString("userId")
	okTeam, err := PerformAuthz(userId, team.ID.String(), *ScopeTeamRead)
	if err != nil {
		msg := `failed to perform authorization`
		fmt.Println(msg, err)
		c.JSON(http.StatusInternalServerError, gin.H{"error": msg})
		return
	}

	okApp, err := PerformAuthz(userId, team.ID.String(), *ScopeAppRead)
	if err != nil {
		msg := `failed to perform authorization`
		fmt.Println(msg, err)
		c.JSON(http.StatusInternalServerError, gin.H{"error": msg})
		return
	}

	if !okTeam || !okApp {
		msg := `you are not authorized to access this app`
		c.JSON(http.StatusForbidden, gin.H{"error": msg})
		return
	}

	crashInstances, err := GetExceptionPlotInstances(ctx, &af)
	if err != nil {
		msg := `failed to query exception instances`
		fmt.Println(msg, err)
		c.JSON(http.StatusInternalServerError, gin.H{
			"error": msg,
		})
		return
	}

	type instance struct {
		ID   string  `json:"id"`
		Data []gin.H `json:"data"`
	}

	lut := make(map[string]int)
	var instances []instance

	for i := range crashInstances {
		instance := instance{
			ID: crashInstances[i].Version,
			Data: []gin.H{{
				"datetime":            crashInstances[i].DateTime,
				"instances":           crashInstances[i].Instances,
				"crash_free_sessions": crashInstances[i].IssueFreeSessions,
			}},
		}

		ndx, ok := lut[crashInstances[i].Version]

		if ok {
			instances[ndx].Data = append(instances[ndx].Data, instance.Data...)
		} else {
			instances = append(instances, instance)
			lut[crashInstances[i].Version] = len(instances) - 1
		}
	}

	c.JSON(http.StatusOK, instances)
}

func GetCrashDetailCrashes(c *gin.Context) {
	ctx := c.Request.Context()
	id, err := uuid.Parse(c.Param("id"))
	if err != nil {
		msg := `id invalid or missing`
		fmt.Println(msg, err)
		c.JSON(http.StatusBadRequest, gin.H{"error": msg})
		return
	}

	crashGroupId := c.Param("crashGroupId")
	if crashGroupId == "" {
		msg := `crash group id is invalid or missing`
		fmt.Println(msg, err)
		c.JSON(http.StatusBadRequest, gin.H{"error": msg})
		return
	}

	af := filter.AppFilter{
		AppID: id,
		Limit: filter.DefaultPaginationLimit,
	}

	if err := c.ShouldBindQuery(&af); err != nil {
		msg := `failed to parse query parameters`
		fmt.Println(msg, err)
		c.JSON(http.StatusBadRequest, gin.H{"error": msg, "details": err.Error()})
		return
	}

	if err := af.Expand(ctx); err != nil {
		msg := `failed to expand filters`
		fmt.Println(msg, err)
		status := http.StatusInternalServerError
		if errors.Is(err, pgx.ErrNoRows) {
			status = http.StatusNotFound
		}
		c.JSON(status, gin.H{
			"error":   msg,
			"details": err.Error(),
		})
		return
	}

	msg := "app filters request validation failed"
	if err := af.Validate(); err != nil {
		fmt.Println(msg, err)
		c.JSON(http.StatusBadRequest, gin.H{"error": msg, "details": err.Error()})
		return
	}

	if len(af.Versions) > 0 || len(af.VersionCodes) > 0 {
		if err := af.ValidateVersions(); err != nil {
			fmt.Println(msg, err)
			c.JSON(http.StatusBadRequest, gin.H{
				"error":   msg,
				"details": err.Error(),
			})
			return
		}
	}

	app := App{
		ID: &id,
	}
	team, err := app.getTeam(ctx)
	if err != nil {
		msg := "failed to get team from app id"
		fmt.Println(msg, err)
		c.JSON(http.StatusInternalServerError, gin.H{"error": msg})
		return
	}
	if team == nil {
		msg := fmt.Sprintf("no team exists for app [%s]", app.ID)
		c.JSON(http.StatusBadRequest, gin.H{"error": msg})
		return
	}

	userId := c.GetString("userId")
	okTeam, err := PerformAuthz(userId, team.ID.String(), *ScopeTeamRead)
	if err != nil {
		msg := `failed to perform authorization`
		fmt.Println(msg, err)
		c.JSON(http.StatusInternalServerError, gin.H{"error": msg})
		return
	}

	okApp, err := PerformAuthz(userId, team.ID.String(), *ScopeAppRead)
	if err != nil {
		msg := `failed to perform authorization`
		fmt.Println(msg, err)
		c.JSON(http.StatusInternalServerError, gin.H{"error": msg})
		return
	}

	if !okTeam || !okApp {
		msg := `you are not authorized to access this app`
		c.JSON(http.StatusForbidden, gin.H{"error": msg})
		return
	}

	group, err := app.GetExceptionGroup(ctx, crashGroupId)
	if err != nil {
		msg := fmt.Sprintf("failed to get exception group with id %q", crashGroupId)
		fmt.Println(msg, err)
		c.JSON(http.StatusInternalServerError, gin.H{"error": msg})
		return
	}

	if group == nil {
		msg := fmt.Sprintf("no exception group found with id %q", crashGroupId)
		fmt.Println(msg, err)
		c.JSON(http.StatusNotFound, gin.H{
			"error": msg,
		})
		return
	}

	eventExceptions, next, previous, err := GetExceptionsWithFilter(ctx, group, &af)
	if err != nil {
		msg := `failed to get exception group's exception events`
		fmt.Println(msg, err)
		c.JSON(http.StatusInternalServerError, gin.H{"error": msg})
		return
	}

	// set appropriate attachment URLs
	for i := range eventExceptions {
		if len(eventExceptions[i].Attachments) > 0 {
			for j := range eventExceptions[i].Attachments {
				if err := eventExceptions[i].Attachments[j].PreSignURL(ctx); err != nil {
					msg := `failed to generate URLs for attachment`
					fmt.Println(msg, err)
					c.JSON(http.StatusInternalServerError, gin.H{
						"error": msg,
					})
					return
				}
			}
		}
	}

	c.JSON(http.StatusOK, gin.H{
		"results": eventExceptions,
		"meta": gin.H{
			"next":     next,
			"previous": previous,
		},
	})
}

func GetCrashDetailPlotInstances(c *gin.Context) {
	ctx := c.Request.Context()
	id, err := uuid.Parse(c.Param("id"))
	if err != nil {
		msg := `id invalid or missing`
		fmt.Println(msg, err)
		c.JSON(http.StatusBadRequest, gin.H{"error": msg})
		return
	}

	crashGroupId := c.Param("crashGroupId")
	if crashGroupId == "" {
		msg := `crash group id is invalid or missing`
		fmt.Println(msg, err)
		c.JSON(http.StatusBadRequest, gin.H{"error": msg})
		return
	}

	af := filter.AppFilter{
		AppID: id,
		Limit: filter.DefaultPaginationLimit,
	}

	if err := c.ShouldBindQuery(&af); err != nil {
		msg := `failed to parse query parameters`
		fmt.Println(msg, err)
		c.JSON(http.StatusBadRequest, gin.H{
			"error":   msg,
			"details": err.Error(),
		})
		return
	}

	if err := af.Expand(ctx); err != nil {
		msg := `failed to expand filters`
		fmt.Println(msg, err)
		status := http.StatusInternalServerError
		if errors.Is(err, pgx.ErrNoRows) {
			status = http.StatusNotFound
		}
		c.JSON(status, gin.H{
			"error":   msg,
			"details": err.Error(),
		})
		return
	}

	msg := "app filters request validation failed"
	if err := af.Validate(); err != nil {
		fmt.Println(msg, err)
		c.JSON(http.StatusBadRequest, gin.H{
			"error":   msg,
			"details": err.Error(),
		})
		return
	}

	if len(af.Versions) > 0 || len(af.VersionCodes) > 0 {
		if err := af.ValidateVersions(); err != nil {
			fmt.Println(msg, err)
			c.JSON(http.StatusBadRequest, gin.H{
				"error":   msg,
				"details": err.Error(),
			})
			return
		}
	}

	app := App{
		ID: &id,
	}
	team, err := app.getTeam(ctx)
	if err != nil {
		msg := "failed to get team from app id"
		fmt.Println(msg, err)
		c.JSON(http.StatusInternalServerError, gin.H{"error": msg})
		return
	}
	if team == nil {
		msg := fmt.Sprintf("no team exists for app [%s]", app.ID)
		c.JSON(http.StatusBadRequest, gin.H{"error": msg})
		return
	}

	userId := c.GetString("userId")
	okTeam, err := PerformAuthz(userId, team.ID.String(), *ScopeTeamRead)
	if err != nil {
		msg := `failed to perform authorization`
		fmt.Println(msg, err)
		c.JSON(http.StatusInternalServerError, gin.H{"error": msg})
		return
	}

	okApp, err := PerformAuthz(userId, team.ID.String(), *ScopeAppRead)
	if err != nil {
		msg := `failed to perform authorization`
		fmt.Println(msg, err)
		c.JSON(http.StatusInternalServerError, gin.H{"error": msg})
		return
	}

	if !okTeam || !okApp {
		msg := `you are not authorized to access this app`
		c.JSON(http.StatusForbidden, gin.H{"error": msg})
		return
	}

	group, err := app.GetExceptionGroup(ctx, crashGroupId)
	if err != nil {
		msg := fmt.Sprintf("failed to get exception group with id %q", crashGroupId)
		fmt.Println(msg, err)
		c.JSON(http.StatusInternalServerError, gin.H{"error": msg})
		return
	}

	crashInstances, err := GetIssuesPlot(ctx, group, &af)
	if err != nil {
		msg := `failed to query data for crash instances plot`
		fmt.Println(msg, err)
		c.JSON(http.StatusInternalServerError, gin.H{
			"error": msg,
		})
		return
	}

	type instance struct {
		ID   string  `json:"id"`
		Data []gin.H `json:"data"`
	}

	lut := make(map[string]int)
	var instances []instance

	for i := range crashInstances {
		instance := instance{
			ID: crashInstances[i].Version,
			Data: []gin.H{{
				"datetime":  crashInstances[i].DateTime,
				"instances": crashInstances[i].Instances,
			}},
		}

		ndx, ok := lut[crashInstances[i].Version]

		if ok {
			instances[ndx].Data = append(instances[ndx].Data, instance.Data...)
		} else {
			instances = append(instances, instance)
			lut[crashInstances[i].Version] = len(instances) - 1
		}
	}

	c.JSON(http.StatusOK, instances)
}

func GetCrashDetailAttributeDistribution(c *gin.Context) {
	ctx := c.Request.Context()
	id, err := uuid.Parse(c.Param("id"))
	if err != nil {
		msg := `id invalid or missing`
		fmt.Println(msg, err)
		c.JSON(http.StatusBadRequest, gin.H{"error": msg})
		return
	}

	crashGroupId := c.Param("crashGroupId")
	if crashGroupId == "" {
		msg := `crash group id is invalid or missing`
		fmt.Println(msg, err)
		c.JSON(http.StatusBadRequest, gin.H{"error": msg})
		return
	}

	af := filter.AppFilter{
		AppID: id,
		Limit: filter.DefaultPaginationLimit,
	}

	if err := c.ShouldBindQuery(&af); err != nil {
		msg := `failed to parse query parameters`
		fmt.Println(msg, err)
		c.JSON(http.StatusBadRequest, gin.H{
			"error":   msg,
			"details": err.Error(),
		})
		return
	}

	if err := af.Expand(ctx); err != nil {
		msg := `failed to expand filters`
		fmt.Println(msg, err)
		status := http.StatusInternalServerError
		if errors.Is(err, pgx.ErrNoRows) {
			status = http.StatusNotFound
		}
		c.JSON(status, gin.H{
			"error":   msg,
			"details": err.Error(),
		})
		return
	}

	msg := "app filters request validation failed"
	if err := af.Validate(); err != nil {
		fmt.Println(msg, err)
		c.JSON(http.StatusBadRequest, gin.H{
			"error":   msg,
			"details": err.Error(),
		})
		return
	}

	if len(af.Versions) > 0 || len(af.VersionCodes) > 0 {
		if err := af.ValidateVersions(); err != nil {
			fmt.Println(msg, err)
			c.JSON(http.StatusBadRequest, gin.H{
				"error":   msg,
				"details": err.Error(),
			})
			return
		}
	}

	app := App{
		ID: &id,
	}
	team, err := app.getTeam(ctx)
	if err != nil {
		msg := "failed to get team from app id"
		fmt.Println(msg, err)
		c.JSON(http.StatusInternalServerError, gin.H{"error": msg})
		return
	}
	if team == nil {
		msg := fmt.Sprintf("no team exists for app [%s]", app.ID)
		c.JSON(http.StatusBadRequest, gin.H{"error": msg})
		return
	}

	userId := c.GetString("userId")
	okTeam, err := PerformAuthz(userId, team.ID.String(), *ScopeTeamRead)
	if err != nil {
		msg := `failed to perform authorization`
		fmt.Println(msg, err)
		c.JSON(http.StatusInternalServerError, gin.H{"error": msg})
		return
	}

	okApp, err := PerformAuthz(userId, team.ID.String(), *ScopeAppRead)
	if err != nil {
		msg := `failed to perform authorization`
		fmt.Println(msg, err)
		c.JSON(http.StatusInternalServerError, gin.H{"error": msg})
		return
	}

	if !okTeam || !okApp {
		msg := `you are not authorized to access this app`
		c.JSON(http.StatusForbidden, gin.H{"error": msg})
		return
	}

	group, err := app.GetExceptionGroup(ctx, crashGroupId)
	if err != nil {
		msg := fmt.Sprintf("failed to get exception group with id %q", crashGroupId)
		fmt.Println(msg, err)
		c.JSON(http.StatusInternalServerError, gin.H{"error": msg})
		return
	}

	distribution, err := GetIssuesAttributeDistribution(ctx, group, &af)
	if err != nil {
		msg := `failed to query data for crash distribution plot`
		fmt.Println(msg, err)
		c.JSON(http.StatusInternalServerError, gin.H{
			"error": msg,
		})
		return
	}

	c.JSON(http.StatusOK, distribution)
}

func GetCrashDetailPlotJourney(c *gin.Context) {
	ctx := c.Request.Context()
	id, err := uuid.Parse(c.Param("id"))
	if err != nil {
		msg := `id invalid or missing`
		fmt.Println(msg, err)
		c.JSON(http.StatusBadRequest, gin.H{"error": msg})
		return
	}

	crashGroupId := c.Param("crashGroupId")
	if crashGroupId == "" {
		msg := `crash group id is invalid or missing`
		fmt.Println(msg, err)
		c.JSON(http.StatusBadRequest, gin.H{"error": msg})
		return
	}

	af := filter.AppFilter{
		AppID: id,
		Limit: filter.DefaultPaginationLimit,
	}

	if err := c.ShouldBindQuery(&af); err != nil {
		msg := `failed to parse query parameters`
		fmt.Println(msg, err)
		c.JSON(http.StatusBadRequest, gin.H{"error": msg, "details": err.Error()})
		return
	}

	if err := af.Expand(ctx); err != nil {
		msg := `failed to expand filters`
		fmt.Println(msg, err)
		status := http.StatusInternalServerError
		if errors.Is(err, pgx.ErrNoRows) {
			status = http.StatusNotFound
		}
		c.JSON(status, gin.H{
			"error":   msg,
			"details": err.Error(),
		})
		return
	}

	msg := `crash detail journey plot request validation failed`
	if err := af.Validate(); err != nil {
		fmt.Println(msg, err)
		c.JSON(http.StatusBadRequest, gin.H{
			"error":   msg,
			"details": err.Error(),
		})
		return
	}

	if len(af.Versions) > 0 || len(af.VersionCodes) > 0 {
		if err := af.ValidateVersions(); err != nil {
			fmt.Println(msg, err)
			c.JSON(http.StatusBadRequest, gin.H{
				"error":   msg,
				"details": err.Error(),
			})
			return
		}
	}

	if !af.HasTimeRange() {
		af.SetDefaultTimeRange()
	}

	app := App{
		ID: &id,
	}
	team, err := app.getTeam(ctx)
	if err != nil {
		msg := "failed to get team from app id"
		fmt.Println(msg, err)
		c.JSON(http.StatusInternalServerError, gin.H{"error": msg})
		return
	}
	if team == nil {
		msg := fmt.Sprintf("no team exists for app [%s]", app.ID)
		c.JSON(http.StatusBadRequest, gin.H{"error": msg})
		return
	}

	userId := c.GetString("userId")
	okTeam, err := PerformAuthz(userId, team.ID.String(), *ScopeTeamRead)
	if err != nil {
		msg := `failed to perform authorization`
		fmt.Println(msg, err)
		c.JSON(http.StatusInternalServerError, gin.H{"error": msg})
		return
	}

	okApp, err := PerformAuthz(userId, team.ID.String(), *ScopeAppRead)
	if err != nil {
		msg := `failed to perform authorization`
		fmt.Println(msg, err)
		c.JSON(http.StatusInternalServerError, gin.H{"error": msg})
		return
	}

	if !okTeam || !okApp {
		msg := `you are not authorized to access this app`
		c.JSON(http.StatusForbidden, gin.H{"error": msg})
		return
	}

	exceptionGroup, err := app.GetExceptionGroup(ctx, crashGroupId)
	if err != nil {
		msg := fmt.Sprintf("failed to get exception group with id %q", crashGroupId)
		fmt.Println(msg, err)
		c.JSON(http.StatusInternalServerError, gin.H{"error": msg})
		return
	}

	journeyEvents, err := app.getJourneyEvents(ctx, &af, filter.JourneyOpts{
		Exceptions: true,
	})
	if err != nil {
		fmt.Println(msg, err)
		c.JSON(http.StatusInternalServerError, gin.H{
			"error": msg,
		})
		return
	}

	journeyAndroid := journey.NewJourneyAndroid(journeyEvents, &journey.Options{
		BiGraph:        af.BiGraph,
		ExceptionGroup: exceptionGroup,
	})

	if err := journeyAndroid.SetNodeExceptionGroups(func(eventIds []uuid.UUID) (exceptionGroups []group.ExceptionGroup, err error) {
		exceptionGroups = []group.ExceptionGroup{*exceptionGroup}
		return
	}); err != nil {
		fmt.Println(msg, err)
		c.JSON(http.StatusInternalServerError, gin.H{
			"error": msg,
		})
		return
	}

	type Link struct {
		Source string `json:"source"`
		Target string `json:"target"`
		Value  int    `json:"value"`
	}

	type Issue struct {
		ID    string `json:"id"`
		Title string `json:"title"`
		Count int    `json:"count"`
	}

	type Node struct {
		ID     string `json:"id"`
		Issues gin.H  `json:"issues"`
	}

	var nodes []Node
	var links []Link

	for v := range journeyAndroid.Graph.Order() {
		journeyAndroid.Graph.Visit(v, func(w int, c int64) bool {
			var link Link
			link.Source = journeyAndroid.GetNodeName(v)
			link.Target = journeyAndroid.GetNodeName(w)
			link.Value = journeyAndroid.GetEdgeSessionCount(v, w)
			links = append(links, link)
			return false
		})
	}

	for _, v := range journeyAndroid.GetNodeVertices() {
		var node Node
		name := journeyAndroid.GetNodeName(v)
		exceptionGroups := journeyAndroid.GetNodeExceptionGroups(name)
		crashes := []Issue{}

		for i := range exceptionGroups {
			issue := Issue{
				ID:    exceptionGroups[i].ID,
				Title: exceptionGroups[i].GetDisplayTitle(),
				Count: journeyAndroid.GetNodeExceptionCount(v, exceptionGroups[i].ID),
			}
			if issue.Count > 0 {
				crashes = append(crashes, issue)
			}
		}

		sort.Slice(crashes, func(i, j int) bool {
			return crashes[i].Count > crashes[j].Count
		})

		node.ID = name
		node.Issues = gin.H{
			"crashes": crashes,
		}
		nodes = append(nodes, node)
	}

	c.JSON(http.StatusOK, gin.H{
		"totalIssues": len(exceptionGroup.EventIDs),
		"nodes":       nodes,
		"links":       links,
	})
}

func GetANROverview(c *gin.Context) {
	ctx := c.Request.Context()
	id, err := uuid.Parse(c.Param("id"))
	if err != nil {
		msg := `id invalid or missing`
		fmt.Println(msg, err)
		c.JSON(http.StatusBadRequest, gin.H{"error": msg})
		return
	}

	af := filter.AppFilter{
		AppID: id,
		Limit: filter.DefaultPaginationLimit,
	}

	if err := c.ShouldBindQuery(&af); err != nil {
		msg := `failed to parse query parameters`
		fmt.Println(msg, err)
		c.JSON(http.StatusBadRequest, gin.H{
			"error":   msg,
			"details": err.Error(),
		})
		return
	}

	if err := af.Expand(ctx); err != nil {
		msg := `failed to expand filters`
		fmt.Println(msg, err)
		status := http.StatusInternalServerError
		if errors.Is(err, pgx.ErrNoRows) {
			status = http.StatusNotFound
		}
		c.JSON(status, gin.H{
			"error":   msg,
			"details": err.Error(),
		})
		return
	}

	msg := "anr overview request validation failed"
	if err := af.Validate(); err != nil {
		fmt.Println(msg, err)
		c.JSON(http.StatusBadRequest, gin.H{
			"error":   msg,
			"details": err.Error(),
		})
		return
	}

	if len(af.Versions) > 0 || len(af.VersionCodes) > 0 {
		if err := af.ValidateVersions(); err != nil {
			fmt.Println(msg, err)
			c.JSON(http.StatusBadRequest, gin.H{
				"error":   msg,
				"details": err.Error(),
			})
			return
		}
	}

	if !af.HasTimeRange() {
		af.SetDefaultTimeRange()
	}

	app := App{
		ID: &id,
	}
	team, err := app.getTeam(ctx)
	if err != nil {
		msg := "failed to get team from app id"
		fmt.Println(msg, err)
		c.JSON(http.StatusInternalServerError, gin.H{"error": msg})
		return
	}
	if team == nil {
		msg := fmt.Sprintf("no team exists for app [%s]", app.ID)
		c.JSON(http.StatusBadRequest, gin.H{"error": msg})
		return
	}

	userId := c.GetString("userId")
	okTeam, err := PerformAuthz(userId, team.ID.String(), *ScopeTeamRead)
	if err != nil {
		msg := `failed to perform authorization`
		fmt.Println(msg, err)
		c.JSON(http.StatusInternalServerError, gin.H{"error": msg})
		return
	}

	okApp, err := PerformAuthz(userId, team.ID.String(), *ScopeAppRead)
	if err != nil {
		msg := `failed to perform authorization`
		fmt.Println(msg, err)
		c.JSON(http.StatusInternalServerError, gin.H{"error": msg})
		return
	}

	if !okTeam || !okApp {
		msg := `you are not authorized to access this app`
		c.JSON(http.StatusForbidden, gin.H{"error": msg})
		return
	}

	groups, err := app.GetANRGroupsWithFilter(ctx, &af)
	if err != nil {
		msg := "failed to get app's anr groups matching filter"
		fmt.Println(msg, err)
		c.JSON(http.StatusInternalServerError, gin.H{"error": msg})
		return
	}

	var anrGroups []group.ANRGroup
	for i := range groups {
		// only consider those groups that have at least 1 anr
		// event
		if groups[i].Count > 0 {
			// omit `event_ids` field from JSON
			// response, because these can get really huge
			groups[i].EventIDs = nil

			anrGroups = append(anrGroups, groups[i])
		}
	}

	group.ComputeANRContribution(anrGroups)
	group.SortANRGroups(anrGroups)
	anrGroups, next, previous := paginate.Paginate(anrGroups, &af)
	meta := gin.H{"next": next, "previous": previous}

	c.JSON(http.StatusOK, gin.H{"results": anrGroups, "meta": meta})
}

func GetANROverviewPlotInstances(c *gin.Context) {
	ctx := c.Request.Context()
	id, err := uuid.Parse(c.Param("id"))
	if err != nil {
		msg := `id invalid or missing`
		fmt.Println(msg, err)
		c.JSON(http.StatusBadRequest, gin.H{
			"error": msg,
		})
		return
	}

	af := filter.AppFilter{
		AppID: id,
		Limit: filter.DefaultPaginationLimit,
	}

	if err := c.ShouldBindQuery(&af); err != nil {
		msg := `failed to parse query parameters`
		fmt.Println(msg, err)
		c.JSON(http.StatusBadRequest, gin.H{
			"error":   msg,
			"details": err.Error(),
		})
		return
	}

	if err := af.Expand(ctx); err != nil {
		msg := `failed to expand filters`
		fmt.Println(msg, err)
		status := http.StatusInternalServerError
		if errors.Is(err, pgx.ErrNoRows) {
			status = http.StatusNotFound
		}
		c.JSON(status, gin.H{
			"error":   msg,
			"details": err.Error(),
		})
		return
	}

	msg := "ANR overview request validation failed"
	if err := af.Validate(); err != nil {
		fmt.Println(msg, err)
		c.JSON(http.StatusBadRequest, gin.H{
			"error":   msg,
			"details": err.Error(),
		})
		return
	}

	if len(af.Versions) > 0 || len(af.VersionCodes) > 0 {
		if err := af.ValidateVersions(); err != nil {
			fmt.Println(msg, err)
			c.JSON(http.StatusBadRequest, gin.H{
				"error":   msg,
				"details": err.Error(),
			})
			return
		}
	}

	if !af.HasTimeRange() {
		af.SetDefaultTimeRange()
	}

	app := App{
		ID: &id,
	}
	team, err := app.getTeam(ctx)
	if err != nil {
		msg := "failed to get team from app id"
		fmt.Println(msg, err)
		c.JSON(http.StatusInternalServerError, gin.H{"error": msg})
		return
	}
	if team == nil {
		msg := fmt.Sprintf("no team exists for app [%s]", app.ID)
		c.JSON(http.StatusBadRequest, gin.H{"error": msg})
		return
	}

	userId := c.GetString("userId")
	okTeam, err := PerformAuthz(userId, team.ID.String(), *ScopeTeamRead)
	if err != nil {
		msg := `failed to perform authorization`
		fmt.Println(msg, err)
		c.JSON(http.StatusInternalServerError, gin.H{"error": msg})
		return
	}

	okApp, err := PerformAuthz(userId, team.ID.String(), *ScopeAppRead)
	if err != nil {
		msg := `failed to perform authorization`
		fmt.Println(msg, err)
		c.JSON(http.StatusInternalServerError, gin.H{"error": msg})
		return
	}

	if !okTeam || !okApp {
		msg := `you are not authorized to access this app`
		c.JSON(http.StatusForbidden, gin.H{"error": msg})
		return
	}

	anrInstances, err := GetANRPlotInstances(ctx, &af)
	if err != nil {
		msg := `failed to query exception instances`
		fmt.Println(msg, err)
		c.JSON(http.StatusInternalServerError, gin.H{
			"error": msg,
		})
		return
	}
	type instance struct {
		ID   string  `json:"id"`
		Data []gin.H `json:"data"`
	}

	lut := make(map[string]int)
	var instances []instance

	for i := range anrInstances {
		instance := instance{
			ID: anrInstances[i].Version,
			Data: []gin.H{{
				"datetime":          anrInstances[i].DateTime,
				"instances":         anrInstances[i].Instances,
				"anr_free_sessions": anrInstances[i].IssueFreeSessions,
			}},
		}

		ndx, ok := lut[anrInstances[i].Version]

		if ok {
			instances[ndx].Data = append(instances[ndx].Data, instance.Data...)
		} else {
			instances = append(instances, instance)
			lut[anrInstances[i].Version] = len(instances) - 1
		}
	}

	c.JSON(http.StatusOK, instances)
}

func GetANRDetailANRs(c *gin.Context) {
	ctx := c.Request.Context()
	id, err := uuid.Parse(c.Param("id"))
	if err != nil {
		msg := `id invalid or missing`
		fmt.Println(msg, err)
		c.JSON(http.StatusBadRequest, gin.H{"error": msg})
		return
	}

	anrGroupId := c.Param("anrGroupId")
	if anrGroupId == "" {
		msg := `anr group id is invalid or missing`
		fmt.Println(msg, err)
		c.JSON(http.StatusBadRequest, gin.H{"error": msg})
		return
	}

	af := filter.AppFilter{
		AppID: id,
		Limit: filter.DefaultPaginationLimit,
	}

	if err := c.ShouldBindQuery(&af); err != nil {
		msg := `failed to parse query parameters`
		fmt.Println(msg, err)
		c.JSON(http.StatusBadRequest, gin.H{
			"error":   msg,
			"details": err.Error(),
		})
		return
	}

	if err := af.Expand(ctx); err != nil {
		msg := `failed to expand filters`
		fmt.Println(msg, err)
		status := http.StatusInternalServerError
		if errors.Is(err, pgx.ErrNoRows) {
			status = http.StatusNotFound
		}
		c.JSON(status, gin.H{
			"error":   msg,
			"details": err.Error(),
		})
		return
	}

	msg := "app filters request validation failed"
	if err := af.Validate(); err != nil {
		fmt.Println(msg, err)
		c.JSON(http.StatusBadRequest, gin.H{
			"error":   msg,
			"details": err.Error(),
		})
		return
	}

	if len(af.Versions) > 0 || len(af.VersionCodes) > 0 {
		if err := af.ValidateVersions(); err != nil {
			fmt.Println(msg, err)
			c.JSON(http.StatusBadRequest, gin.H{
				"error":   msg,
				"details": err.Error(),
			})
			return
		}
	}

	app := App{
		ID: &id,
	}
	team, err := app.getTeam(ctx)
	if err != nil {
		msg := "failed to get team from app id"
		fmt.Println(msg, err)
		c.JSON(http.StatusInternalServerError, gin.H{"error": msg})
		return
	}
	if team == nil {
		msg := fmt.Sprintf("no team exists for app [%s]", app.ID)
		c.JSON(http.StatusBadRequest, gin.H{"error": msg})
		return
	}

	userId := c.GetString("userId")
	okTeam, err := PerformAuthz(userId, team.ID.String(), *ScopeTeamRead)
	if err != nil {
		msg := `failed to perform authorization`
		fmt.Println(msg, err)
		c.JSON(http.StatusInternalServerError, gin.H{"error": msg})
		return
	}

	okApp, err := PerformAuthz(userId, team.ID.String(), *ScopeAppRead)
	if err != nil {
		msg := `failed to perform authorization`
		fmt.Println(msg, err)
		c.JSON(http.StatusInternalServerError, gin.H{"error": msg})
		return
	}

	if !okTeam || !okApp {
		msg := `you are not authorized to access this app`
		c.JSON(http.StatusForbidden, gin.H{"error": msg})
		return
	}

	group, err := app.GetANRGroup(ctx, anrGroupId)
	if err != nil {
		msg := fmt.Sprintf("failed to get ANR group with id %q", anrGroupId)
		fmt.Println(msg, err)
		c.JSON(http.StatusInternalServerError, gin.H{"error": msg})
		return
	}

	if group == nil {
		msg := fmt.Sprintf("no ANR group found with id %q", anrGroupId)
		fmt.Println(msg, err)
		c.JSON(http.StatusNotFound, gin.H{
			"error": msg,
		})
		return
	}

	eventANRs, next, previous, err := GetANRsWithFilter(ctx, group, &af)
	if err != nil {
		msg := `failed to get anr group's anr events`
		fmt.Println(msg, err)
		c.JSON(http.StatusInternalServerError, gin.H{"error": msg})
		return
	}

	// set appropriate attachment URLs
	for i := range eventANRs {
		if len(eventANRs[i].Attachments) > 0 {
			for j := range eventANRs[i].Attachments {
				if err := eventANRs[i].Attachments[j].PreSignURL(ctx); err != nil {
					msg := `failed to generate URLs for attachment`
					fmt.Println(msg, err)
					c.JSON(http.StatusInternalServerError, gin.H{
						"error": msg,
					})
					return
				}
			}
		}
	}

	c.JSON(http.StatusOK, gin.H{
		"results": eventANRs,
		"meta": gin.H{
			"next":     next,
			"previous": previous,
		},
	})
}

func GetANRDetailPlotInstances(c *gin.Context) {
	ctx := c.Request.Context()
	id, err := uuid.Parse(c.Param("id"))
	if err != nil {
		msg := `id invalid or missing`
		fmt.Println(msg, err)
		c.JSON(http.StatusBadRequest, gin.H{"error": msg})
		return
	}

	anrGroupId := c.Param("anrGroupId")
	if anrGroupId == "" {
		msg := `anr group id is invalid or missing`
		fmt.Println(msg, err)
		c.JSON(http.StatusBadRequest, gin.H{"error": msg})
		return
	}

	af := filter.AppFilter{
		AppID: id,
		Limit: filter.DefaultPaginationLimit,
	}

	if err := c.ShouldBindQuery(&af); err != nil {
		msg := `failed to parse query parameters`
		fmt.Println(msg, err)
		c.JSON(http.StatusBadRequest, gin.H{"error": msg, "details": err.Error()})
		return
	}

	if err := af.Expand(ctx); err != nil {
		msg := `failed to expand filters`
		fmt.Println(msg, err)
		status := http.StatusInternalServerError
		if errors.Is(err, pgx.ErrNoRows) {
			status = http.StatusNotFound
		}
		c.JSON(status, gin.H{
			"error":   msg,
			"details": err.Error(),
		})
		return
	}

	msg := "app filters request validation failed"
	if err := af.Validate(); err != nil {
		fmt.Println(msg, err)
		c.JSON(http.StatusBadRequest, gin.H{"error": msg, "details": err.Error()})
		return
	}

	if len(af.Versions) > 0 || len(af.VersionCodes) > 0 {
		if err := af.ValidateVersions(); err != nil {
			fmt.Println(msg, err)
			c.JSON(http.StatusBadRequest, gin.H{
				"error":   msg,
				"details": err.Error(),
			})
			return
		}
	}

	app := App{
		ID: &id,
	}
	team, err := app.getTeam(ctx)
	if err != nil {
		msg := "failed to get team from app id"
		fmt.Println(msg, err)
		c.JSON(http.StatusInternalServerError, gin.H{"error": msg})
		return
	}
	if team == nil {
		msg := fmt.Sprintf("no team exists for app [%s]", app.ID)
		c.JSON(http.StatusBadRequest, gin.H{"error": msg})
		return
	}

	userId := c.GetString("userId")
	okTeam, err := PerformAuthz(userId, team.ID.String(), *ScopeTeamRead)
	if err != nil {
		msg := `failed to perform authorization`
		fmt.Println(msg, err)
		c.JSON(http.StatusInternalServerError, gin.H{"error": msg})
		return
	}

	okApp, err := PerformAuthz(userId, team.ID.String(), *ScopeAppRead)
	if err != nil {
		msg := `failed to perform authorization`
		fmt.Println(msg, err)
		c.JSON(http.StatusInternalServerError, gin.H{"error": msg})
		return
	}

	if !okTeam || !okApp {
		msg := `you are not authorized to access this app`
		c.JSON(http.StatusForbidden, gin.H{"error": msg})
		return
	}

	group, err := app.GetANRGroup(ctx, anrGroupId)
	if err != nil {
		msg := fmt.Sprintf("failed to get ANR group with id %q", anrGroupId)
		fmt.Println(msg, err)
		c.JSON(http.StatusInternalServerError, gin.H{"error": msg})
		return
	}

	anrInstances, err := GetIssuesPlot(ctx, group, &af)
	if err != nil {
		msg := `failed to query data for anr instances plot`
		fmt.Println(msg, err)
		c.JSON(http.StatusInternalServerError, gin.H{
			"error": msg,
		})
		return
	}

	type instance struct {
		ID   string  `json:"id"`
		Data []gin.H `json:"data"`
	}

	lut := make(map[string]int)
	var instances []instance

	for i := range anrInstances {
		instance := instance{
			ID: anrInstances[i].Version,
			Data: []gin.H{{
				"datetime":  anrInstances[i].DateTime,
				"instances": anrInstances[i].Instances,
			}},
		}

		ndx, ok := lut[anrInstances[i].Version]

		if ok {
			instances[ndx].Data = append(instances[ndx].Data, instance.Data...)
		} else {
			instances = append(instances, instance)
			lut[anrInstances[i].Version] = len(instances) - 1
		}
	}

	c.JSON(http.StatusOK, instances)
}

func GetANRDetailAttributeDistribution(c *gin.Context) {
	ctx := c.Request.Context()
	id, err := uuid.Parse(c.Param("id"))
	if err != nil {
		msg := `id invalid or missing`
		fmt.Println(msg, err)
		c.JSON(http.StatusBadRequest, gin.H{"error": msg})
		return
	}

	anrGroupId := c.Param("anrGroupId")
	if anrGroupId == "" {
		msg := `anr group id is invalid or missing`
		fmt.Println(msg, err)
		c.JSON(http.StatusBadRequest, gin.H{"error": msg})
		return
	}

	af := filter.AppFilter{
		AppID: id,
		Limit: filter.DefaultPaginationLimit,
	}

	if err := c.ShouldBindQuery(&af); err != nil {
		msg := `failed to parse query parameters`
		fmt.Println(msg, err)
		c.JSON(http.StatusBadRequest, gin.H{"error": msg, "details": err.Error()})
		return
	}

	if err := af.Expand(ctx); err != nil {
		msg := `failed to expand filters`
		fmt.Println(msg, err)
		status := http.StatusInternalServerError
		if errors.Is(err, pgx.ErrNoRows) {
			status = http.StatusNotFound
		}
		c.JSON(status, gin.H{
			"error":   msg,
			"details": err.Error(),
		})
		return
	}

	msg := "app filters request validation failed"
	if err := af.Validate(); err != nil {
		fmt.Println(msg, err)
		c.JSON(http.StatusBadRequest, gin.H{"error": msg, "details": err.Error()})
		return
	}

	if len(af.Versions) > 0 || len(af.VersionCodes) > 0 {
		if err := af.ValidateVersions(); err != nil {
			fmt.Println(msg, err)
			c.JSON(http.StatusBadRequest, gin.H{
				"error":   msg,
				"details": err.Error(),
			})
			return
		}
	}

	app := App{
		ID: &id,
	}
	team, err := app.getTeam(ctx)
	if err != nil {
		msg := "failed to get team from app id"
		fmt.Println(msg, err)
		c.JSON(http.StatusInternalServerError, gin.H{"error": msg})
		return
	}
	if team == nil {
		msg := fmt.Sprintf("no team exists for app [%s]", app.ID)
		c.JSON(http.StatusBadRequest, gin.H{"error": msg})
		return
	}

	userId := c.GetString("userId")
	okTeam, err := PerformAuthz(userId, team.ID.String(), *ScopeTeamRead)
	if err != nil {
		msg := `failed to perform authorization`
		fmt.Println(msg, err)
		c.JSON(http.StatusInternalServerError, gin.H{"error": msg})
		return
	}

	okApp, err := PerformAuthz(userId, team.ID.String(), *ScopeAppRead)
	if err != nil {
		msg := `failed to perform authorization`
		fmt.Println(msg, err)
		c.JSON(http.StatusInternalServerError, gin.H{"error": msg})
		return
	}

	if !okTeam || !okApp {
		msg := `you are not authorized to access this app`
		c.JSON(http.StatusForbidden, gin.H{"error": msg})
		return
	}

	group, err := app.GetANRGroup(ctx, anrGroupId)
	if err != nil {
		msg := fmt.Sprintf("failed to get anr group with id %q", anrGroupId)
		fmt.Println(msg, err)
		c.JSON(http.StatusInternalServerError, gin.H{"error": msg})
		return
	}

	distribution, err := GetIssuesAttributeDistribution(ctx, group, &af)
	if err != nil {
		msg := `failed to query data for anr distribution plot`
		fmt.Println(msg, err)
		c.JSON(http.StatusInternalServerError, gin.H{
			"error": msg,
		})
		return
	}

	c.JSON(http.StatusOK, distribution)
}

func GetANRDetailPlotJourney(c *gin.Context) {
	ctx := c.Request.Context()
	id, err := uuid.Parse(c.Param("id"))
	if err != nil {
		msg := `id invalid or missing`
		fmt.Println(msg, err)
		c.JSON(http.StatusBadRequest, gin.H{"error": msg})
		return
	}

	anrGroupId := c.Param("anrGroupId")
	if anrGroupId == "" {
		msg := `ANR group id is invalid or missing`
		fmt.Println(msg, err)
		c.JSON(http.StatusBadRequest, gin.H{"error": msg})
		return
	}

	af := filter.AppFilter{
		AppID: id,
		Limit: filter.DefaultPaginationLimit,
	}

	if err := c.ShouldBindQuery(&af); err != nil {
		msg := `failed to parse query parameters`
		fmt.Println(msg, err)
		c.JSON(http.StatusBadRequest, gin.H{
			"error":   msg,
			"details": err.Error(),
		})
		return
	}

	if err := af.Expand(ctx); err != nil {
		msg := `failed to expand filters`
		fmt.Println(msg, err)
		status := http.StatusInternalServerError
		if errors.Is(err, pgx.ErrNoRows) {
			status = http.StatusNotFound
		}
		c.JSON(status, gin.H{
			"error":   msg,
			"details": err.Error(),
		})
		return
	}

	msg := `ANR detail journey plot request validation failed`
	if err := af.Validate(); err != nil {
		fmt.Println(msg, err)
		c.JSON(http.StatusBadRequest, gin.H{
			"error":   msg,
			"details": err.Error(),
		})
		return
	}

	if len(af.Versions) > 0 || len(af.VersionCodes) > 0 {
		if err := af.ValidateVersions(); err != nil {
			fmt.Println(msg, err)
			c.JSON(http.StatusBadRequest, gin.H{
				"error":   msg,
				"details": err.Error(),
			})
			return
		}
	}

	if !af.HasTimeRange() {
		af.SetDefaultTimeRange()
	}

	app := App{
		ID: &id,
	}
	team, err := app.getTeam(ctx)
	if err != nil {
		msg := "failed to get team from app id"
		fmt.Println(msg, err)
		c.JSON(http.StatusInternalServerError, gin.H{"error": msg})
		return
	}
	if team == nil {
		msg := fmt.Sprintf("no team exists for app [%s]", app.ID)
		c.JSON(http.StatusBadRequest, gin.H{"error": msg})
		return
	}

	userId := c.GetString("userId")
	okTeam, err := PerformAuthz(userId, team.ID.String(), *ScopeTeamRead)
	if err != nil {
		msg := `failed to perform authorization`
		fmt.Println(msg, err)
		c.JSON(http.StatusInternalServerError, gin.H{"error": msg})
		return
	}

	okApp, err := PerformAuthz(userId, team.ID.String(), *ScopeAppRead)
	if err != nil {
		msg := `failed to perform authorization`
		fmt.Println(msg, err)
		c.JSON(http.StatusInternalServerError, gin.H{"error": msg})
		return
	}

	if !okTeam || !okApp {
		msg := `you are not authorized to access this app`
		c.JSON(http.StatusForbidden, gin.H{"error": msg})
		return
	}

	anrGroup, err := app.GetANRGroup(ctx, anrGroupId)
	if err != nil {
		msg := fmt.Sprintf("failed to get ANR group with id %q", anrGroupId)
		fmt.Println(msg, err)
		c.JSON(http.StatusInternalServerError, gin.H{
			"error": msg,
		})
		return
	}

	journeyEvents, err := app.getJourneyEvents(ctx, &af, filter.JourneyOpts{
		ANRs: true,
	})
	if err != nil {
		fmt.Println(msg, err)
		c.JSON(http.StatusInternalServerError, gin.H{
			"error": msg,
		})
		return
	}

	journeyAndroid := journey.NewJourneyAndroid(journeyEvents, &journey.Options{
		BiGraph:  af.BiGraph,
		ANRGroup: anrGroup,
	})

	if err := journeyAndroid.SetNodeANRGroups(func(eventIds []uuid.UUID) (anrGroups []group.ANRGroup, err error) {
		anrGroups = []group.ANRGroup{*anrGroup}
		return
	}); err != nil {
		fmt.Println(msg, err)
		c.JSON(http.StatusInternalServerError, gin.H{
			"error": msg,
		})
		return
	}

	type Link struct {
		Source string `json:"source"`
		Target string `json:"target"`
		Value  int    `json:"value"`
	}

	type Issue struct {
		ID    string `json:"id"`
		Title string `json:"title"`
		Count int    `json:"count"`
	}

	type Node struct {
		ID     string `json:"id"`
		Issues gin.H  `json:"issues"`
	}

	var nodes []Node
	var links []Link

	for v := range journeyAndroid.Graph.Order() {
		journeyAndroid.Graph.Visit(v, func(w int, c int64) bool {
			var link Link
			link.Source = journeyAndroid.GetNodeName(v)
			link.Target = journeyAndroid.GetNodeName(w)
			link.Value = journeyAndroid.GetEdgeSessionCount(v, w)
			links = append(links, link)
			return false
		})
	}

	for _, v := range journeyAndroid.GetNodeVertices() {
		var node Node
		name := journeyAndroid.GetNodeName(v)
		anrGroups := journeyAndroid.GetNodeANRGroups(name)
		anrs := []Issue{}

		for i := range anrGroups {
			issue := Issue{
				ID:    anrGroups[i].ID,
				Title: anrGroups[i].GetDisplayTitle(),
				Count: journeyAndroid.GetNodeANRCount(v, anrGroups[i].ID),
			}
			if issue.Count > 0 {
				anrs = append(anrs, issue)
			}
		}

		sort.Slice(anrs, func(i, j int) bool {
			return anrs[i].Count > anrs[j].Count
		})

		node.ID = name
		node.Issues = gin.H{
			"anrs": anrs,
		}
		nodes = append(nodes, node)
	}

	c.JSON(http.StatusOK, gin.H{
		"totalIssues": len(anrGroup.EventIDs),
		"nodes":       nodes,
		"links":       links,
	})
}

func CreateApp(c *gin.Context) {
	userId := c.GetString("userId")
	teamId, err := uuid.Parse(c.Param("id"))
	if err != nil {
		msg := `team id invalid or missing`
		fmt.Println(msg, err)
		c.JSON(http.StatusBadRequest, gin.H{"error": msg})
		return
	}

	ok, err := PerformAuthz(userId, teamId.String(), *ScopeAppAll)
	if err != nil {
		msg := `couldn't perform authorization checks`
		fmt.Println(msg, err)
		c.JSON(http.StatusInternalServerError, gin.H{"error": msg})
		return
	}
	if !ok {
		msg := fmt.Sprintf(`you don't have permissions to create apps in team [%s]`, teamId)
		c.JSON(http.StatusForbidden, gin.H{"error": msg})
		return
	}

	app := NewApp(teamId)
	if err := c.ShouldBindJSON(&app); err != nil {
		msg := `failed to parse app json payload`
		fmt.Println(msg, err)
		c.JSON(http.StatusBadRequest, gin.H{"error": msg})
		return
	}

	apiKey, err := app.add()

	if err != nil {
		msg := "failed to create app"
		fmt.Println(msg, err)
		c.JSON(http.StatusInternalServerError, gin.H{"error": msg})
		return
	}

	app.APIKey = apiKey

	c.JSON(http.StatusCreated, app)
}

func GetSessionsOverview(c *gin.Context) {
	ctx := c.Request.Context()
	id, err := uuid.Parse(c.Param("id"))
	if err != nil {
		msg := `id invalid or missing`
		fmt.Println(msg, err)
		c.JSON(http.StatusBadRequest, gin.H{"error": msg})
		return
	}

	af := filter.AppFilter{
		AppID: id,
		Limit: filter.DefaultPaginationLimit,
	}

	if err := c.ShouldBindQuery(&af); err != nil {
		msg := `failed to parse query parameters`
		fmt.Println(msg, err)
		c.JSON(http.StatusBadRequest, gin.H{
			"error":   msg,
			"details": err.Error(),
		})
		return
	}

	if err := af.Expand(ctx); err != nil {
		msg := `failed to expand filters`
		fmt.Println(msg, err)
		status := http.StatusInternalServerError
		if errors.Is(err, pgx.ErrNoRows) {
			status = http.StatusNotFound
		}
		c.JSON(status, gin.H{
			"error":   msg,
			"details": err.Error(),
		})
		return
	}

	msg := "sessions overview request validation failed"
	if err := af.Validate(); err != nil {
		fmt.Println(msg, err)
		c.JSON(http.StatusBadRequest, gin.H{
			"error":   msg,
			"details": err.Error(),
		})
		return
	}

	if len(af.Versions) > 0 || len(af.VersionCodes) > 0 {
		if err := af.ValidateVersions(); err != nil {
			fmt.Println(msg, err)
			c.JSON(http.StatusBadRequest, gin.H{
				"error":   msg,
				"details": err.Error(),
			})
			return
		}
	}

	if !af.HasTimeRange() {
		af.SetDefaultTimeRange()
	}

	app := App{
		ID: &id,
	}
	team, err := app.getTeam(ctx)
	if err != nil {
		msg := "failed to get team from app id"
		fmt.Println(msg, err)
		c.JSON(http.StatusInternalServerError, gin.H{"error": msg})
		return
	}
	if team == nil {
		msg := fmt.Sprintf("no team exists for app [%s]", app.ID)
		c.JSON(http.StatusBadRequest, gin.H{"error": msg})
		return
	}

	userId := c.GetString("userId")
	okTeam, err := PerformAuthz(userId, team.ID.String(), *ScopeTeamRead)
	if err != nil {
		msg := `failed to perform authorization`
		fmt.Println(msg, err)
		c.JSON(http.StatusInternalServerError, gin.H{"error": msg})
		return
	}

	okApp, err := PerformAuthz(userId, team.ID.String(), *ScopeAppRead)
	if err != nil {
		msg := `failed to perform authorization`
		fmt.Println(msg, err)
		c.JSON(http.StatusInternalServerError, gin.H{"error": msg})
		return
	}

	if !okTeam || !okApp {
		msg := `you are not authorized to access this app`
		c.JSON(http.StatusForbidden, gin.H{"error": msg})
		return
	}

	sessions, next, previous, err := GetSessionsWithFilter(ctx, &af)
	if err != nil {
		msg := "failed to get app's sessions"
		fmt.Println(msg, err)
		c.JSON(http.StatusInternalServerError, gin.H{"error": msg})
		return
	}

	c.JSON(http.StatusOK, gin.H{
		"results": sessions,
		"meta": gin.H{
			"next":     next,
			"previous": previous,
		},
	})
}

func GetSessionsOverviewPlotInstances(c *gin.Context) {
	ctx := c.Request.Context()
	id, err := uuid.Parse(c.Param("id"))
	if err != nil {
		msg := `id invalid or missing`
		fmt.Println(msg, err)
		c.JSON(http.StatusBadRequest, gin.H{
			"error": msg,
		})
		return
	}

	af := filter.AppFilter{
		AppID: id,
		Limit: filter.DefaultPaginationLimit,
	}

	if err := c.ShouldBindQuery(&af); err != nil {
		msg := `failed to parse query parameters`
		fmt.Println(msg, err)
		c.JSON(http.StatusBadRequest, gin.H{
			"error":   msg,
			"details": err.Error(),
		})
		return
	}

	if err := af.Expand(ctx); err != nil {
		msg := `failed to expand filters`
		fmt.Println(msg, err)
		status := http.StatusInternalServerError
		if errors.Is(err, pgx.ErrNoRows) {
			status = http.StatusNotFound
		}
		c.JSON(status, gin.H{
			"error":   msg,
			"details": err.Error(),
		})
		return
	}

	msg := `sessions overview request validation failed`

	if err := af.Validate(); err != nil {
		fmt.Println(msg, err)
		c.JSON(http.StatusBadRequest, gin.H{
			"error":   msg,
			"details": err.Error(),
		})
		return
	}

	if !af.HasTimezone() {
		c.JSON(http.StatusBadRequest, gin.H{
			"error": "missing required field `timezone`",
		})
		return
	}

	if len(af.Versions) > 0 || len(af.VersionCodes) > 0 {
		if err := af.ValidateVersions(); err != nil {
			fmt.Println(msg, err)
			c.JSON(http.StatusBadRequest, gin.H{
				"error":   msg,
				"details": err.Error(),
			})
			return
		}
	}

	if !af.HasTimeRange() {
		af.SetDefaultTimeRange()
	}

	app := App{
		ID: &id,
	}
	team, err := app.getTeam(ctx)
	if err != nil {
		msg := "failed to get team from app id"
		fmt.Println(msg, err)
		c.JSON(http.StatusInternalServerError, gin.H{"error": msg})
		return
	}
	if team == nil {
		msg := fmt.Sprintf("no team exists for app [%s]", app.ID)
		c.JSON(http.StatusBadRequest, gin.H{"error": msg})
		return
	}

	userId := c.GetString("userId")
	okTeam, err := PerformAuthz(userId, team.ID.String(), *ScopeTeamRead)
	if err != nil {
		msg := `failed to perform authorization`
		fmt.Println(msg, err)
		c.JSON(http.StatusInternalServerError, gin.H{"error": msg})
		return
	}

	okApp, err := PerformAuthz(userId, team.ID.String(), *ScopeAppRead)
	if err != nil {
		msg := `failed to perform authorization`
		fmt.Println(msg, err)
		c.JSON(http.StatusInternalServerError, gin.H{"error": msg})
		return
	}

	if !okTeam || !okApp {
		msg := `you are not authorized to access this app`
		c.JSON(http.StatusForbidden, gin.H{"error": msg})
		return
	}

	sessionInstances, err := GetSessionsInstancesPlot(ctx, &af)
	if err != nil {
		msg := `failed to query data for sessions overview plot`
		fmt.Println(msg, err)
		c.JSON(http.StatusInternalServerError, gin.H{
			"error": msg,
		})
		return
	}

	type instance struct {
		ID   string  `json:"id"`
		Data []gin.H `json:"data"`
	}

	lut := make(map[string]int)
	var instances []instance

	for i := range sessionInstances {
		instance := instance{
			ID: sessionInstances[i].Version,
			Data: []gin.H{{
				"datetime":  sessionInstances[i].DateTime,
				"instances": sessionInstances[i].Instances,
			}},
		}

		ndx, ok := lut[sessionInstances[i].Version]

		if ok {
			instances[ndx].Data = append(instances[ndx].Data, instance.Data...)
		} else {
			instances = append(instances, instance)
			lut[sessionInstances[i].Version] = len(instances) - 1
		}
	}

	c.JSON(http.StatusOK, instances)
}

func GetSession(c *gin.Context) {
	ctx := c.Request.Context()
	appId, err := uuid.Parse(c.Param("id"))
	if err != nil {
		msg := `app id invalid or missing`
		fmt.Println(msg, err)
		c.JSON(http.StatusBadRequest, gin.H{"error": msg})
		return
	}

	sessionId, err := uuid.Parse(c.Param("sessionId"))
	if err != nil {
		msg := `session id invalid or missing`
		fmt.Println(msg, err)
		c.JSON(http.StatusBadRequest, gin.H{"error": msg})
		return
	}

	app := &App{
		ID: &appId,
	}

	if err := app.Populate(ctx); err != nil {
		msg := `failed to fetch app details`
		fmt.Println(msg, err)
		status := http.StatusInternalServerError

		if errors.Is(err, pgx.ErrNoRows) {
			status = http.StatusNotFound
			msg = fmt.Sprintf(`app with id %q does not exist`, app.ID)
		}

		c.JSON(status, gin.H{
			"error": msg,
		})

		return
	}

	team := &Team{
		ID: &app.TeamId,
	}

	userId := c.GetString("userId")

	ok, err := PerformAuthz(userId, team.ID.String(), *ScopeTeamRead)
	if err != nil {
		msg := `couldn't perform authorization checks`
		fmt.Println(msg, err)
		c.JSON(http.StatusInternalServerError, gin.H{"error": msg})
		return
	}
	if !ok {
		msg := fmt.Sprintf(`you don't have permissions to read apps in team %q`, team.ID)
		c.JSON(http.StatusForbidden, gin.H{"error": msg})
		return
	}

	ok, err = PerformAuthz(userId, team.ID.String(), *ScopeAppRead)
	if err != nil {
		msg := `couldn't perform authorization checks`
		fmt.Println(msg, err)
		c.JSON(http.StatusInternalServerError, gin.H{"error": msg})
		return
	}
	if !ok {
		msg := fmt.Sprintf(`you don't have permissions to read apps in team %q`, team.ID)
		c.JSON(http.StatusForbidden, gin.H{"error": msg})
		return
	}

	session, err := app.GetSessionEvents(ctx, sessionId)
	if err != nil {
		msg := `failed to fetch session data for timeline`
		fmt.Println(msg, err)
		c.JSON(http.StatusInternalServerError, gin.H{"error": msg})
		return
	}

	if len(session.Events) < 1 {
		msg := fmt.Sprintf(`session %q for app %q does not exist`, sessionId, app.ID)
		c.JSON(http.StatusNotFound, gin.H{
			"error": msg,
		})
		return
	}

	// generate pre-sign URLs for
	// attachments
	for i := range session.Events {
		if !session.Events[i].HasAttachments() {
			continue
		}
		for j := range session.Events[i].Attachments {
			if err := session.Events[i].Attachments[j].PreSignURL(ctx); err != nil {
				msg := `failed to generate URLs for attachment`
				fmt.Println(msg, err)
				c.JSON(http.StatusInternalServerError, gin.H{
					"error": msg,
				})
				return
			}
		}
	}

	duration := session.DurationFromEvents().Milliseconds()
	cpuUsageEvents := session.EventsOfType(event.TypeCPUUsage)
	cpuUsages := timeline.ComputeCPUUsage(cpuUsageEvents)

	memoryUsageEvents := session.EventsOfType(event.TypeMemoryUsage)
	memoryUsages := timeline.ComputeMemoryUsage(memoryUsageEvents)

	memoryUsageAbsEvents := session.EventsOfType(event.TypeMemoryUsageAbs)
	memoryUsageAbsolutes := timeline.ComputeMemoryUsageAbs(memoryUsageAbsEvents)

	typeList := []string{
		event.TypeGestureClick,
		event.TypeGestureLongClick,
		event.TypeGestureScroll,
		event.TypeNavigation,
		event.TypeString,
		event.TypeNetworkChange,
		event.TypeColdLaunch,
		event.TypeWarmLaunch,
		event.TypeHotLaunch,
		event.TypeLifecycleActivity,
		event.TypeLifecycleFragment,
		event.TypeLifecycleViewController,
		event.TypeLifecycleSwiftUI,
		event.TypeLifecycleApp,
		event.TypeTrimMemory,
		event.TypeLowMemory,
		event.TypeAppExit,
		event.TypeException,
		event.TypeANR,
		event.TypeHttp,
		event.TypeScreenView,
		event.TypeBugReport,
		event.TypeCustom,
	}

	eventMap := session.EventsOfTypes(typeList...)
	threads := make(timeline.Threads)

	gestureClickEvents := eventMap[event.TypeGestureClick]
	if len(gestureClickEvents) > 0 {
		gestureClicks := timeline.ComputeGestureClicks(gestureClickEvents)
		threadedGestureClicks := timeline.GroupByThreads(gestureClicks)
		threads.Organize(event.TypeGestureClick, threadedGestureClicks)
	}

	gestureLongClickEvents := eventMap[event.TypeGestureLongClick]
	if len(gestureLongClickEvents) > 0 {
		gestureLongClicks := timeline.ComputeGestureLongClicks(gestureLongClickEvents)
		threadedGestureLongClicks := timeline.GroupByThreads(gestureLongClicks)
		threads.Organize(event.TypeGestureLongClick, threadedGestureLongClicks)
	}

	gestureScrollEvents := eventMap[event.TypeGestureScroll]
	if len(gestureScrollEvents) > 0 {
		gestureScrolls := timeline.ComputeGestureScrolls(gestureScrollEvents)
		threadedGestureScrolls := timeline.GroupByThreads(gestureScrolls)
		threads.Organize(event.TypeGestureScroll, threadedGestureScrolls)
	}

	navEvents := eventMap[event.TypeNavigation]
	if len(navEvents) > 0 {
		navs := timeline.ComputeNavigation(navEvents)
		threadedNavs := timeline.GroupByThreads(navs)
		threads.Organize(event.TypeNavigation, threadedNavs)
	}

	screenViewEvents := eventMap[event.TypeScreenView]
	if len(screenViewEvents) > 0 {
		screenViews := timeline.ComputeScreenViews(screenViewEvents)
		threadedScreenViews := timeline.GroupByThreads(screenViews)
		threads.Organize(event.TypeScreenView, threadedScreenViews)
	}

	bugReportEvents := eventMap[event.TypeBugReport]
	if len(bugReportEvents) > 0 {
		bugReports := timeline.ComputeBugReport(bugReportEvents)
		threadedBugReports := timeline.GroupByThreads(bugReports)
		threads.Organize(event.TypeBugReport, threadedBugReports)
	}

	customEvents := eventMap[event.TypeCustom]
	if len(customEvents) > 0 {
		customs := timeline.ComputeCustom(customEvents)
		threadedCustoms := timeline.GroupByThreads(customs)
		threads.Organize(event.TypeCustom, threadedCustoms)
	}

	logEvents := eventMap[event.TypeString]
	if len(logEvents) > 0 {
		logs := timeline.ComputeLogString(logEvents)
		threadedLogs := timeline.GroupByThreads(logs)
		threads.Organize(event.TypeString, threadedLogs)
	}

	netChangeEvents := eventMap[event.TypeNetworkChange]
	if len(netChangeEvents) > 0 {
		netChanges := timeline.ComputeNetworkChange(netChangeEvents)
		threadedNetChanges := timeline.GroupByThreads(netChanges)
		threads.Organize(event.TypeNetworkChange, threadedNetChanges)
	}

	coldLaunchEvents := eventMap[event.TypeColdLaunch]
	if len(coldLaunchEvents) > 0 {
		coldLaunches := timeline.ComputeColdLaunches(coldLaunchEvents)
		threadedColdLaunches := timeline.GroupByThreads(coldLaunches)
		threads.Organize(event.TypeColdLaunch, threadedColdLaunches)
	}

	warmLaunchEvents := eventMap[event.TypeWarmLaunch]
	if len(warmLaunchEvents) > 0 {
		warmLaunches := timeline.ComputeWarmLaunches(warmLaunchEvents)
		threadedWarmLaunches := timeline.GroupByThreads(warmLaunches)
		threads.Organize(event.TypeWarmLaunch, threadedWarmLaunches)
	}

	hotLaunchEvents := eventMap[event.TypeHotLaunch]
	if len(hotLaunchEvents) > 0 {
		hotLaunches := timeline.ComputeHotLaunches(hotLaunchEvents)
		threadedHotLaunches := timeline.GroupByThreads(hotLaunches)
		threads.Organize(event.TypeHotLaunch, threadedHotLaunches)
	}

	lifecycleActivityEvents := eventMap[event.TypeLifecycleActivity]
	if len(lifecycleActivityEvents) > 0 {
		lifecycleActivities := timeline.ComputeLifecycleActivities(lifecycleActivityEvents)
		threadedLifecycleActivities := timeline.GroupByThreads(lifecycleActivities)
		threads.Organize(event.TypeLifecycleActivity, threadedLifecycleActivities)
	}

	lifecycleFragmentEvents := eventMap[event.TypeLifecycleFragment]
	if len(lifecycleActivityEvents) > 0 {
		lifecycleFragments := timeline.ComputeLifecycleFragments(lifecycleFragmentEvents)
		threadedLifecycleFragments := timeline.GroupByThreads(lifecycleFragments)
		threads.Organize(event.TypeLifecycleFragment, threadedLifecycleFragments)
	}

	lifecycleViewControllerEvents := eventMap[event.TypeLifecycleViewController]
	if len(lifecycleViewControllerEvents) > 0 {
		lifecycleViewControllers := timeline.ComputeLifecycleViewControllers(lifecycleViewControllerEvents)
		threadedLifecycleViewControllers := timeline.GroupByThreads(lifecycleViewControllers)
		threads.Organize(event.TypeLifecycleViewController, threadedLifecycleViewControllers)
	}

	lifecycleSwiftUIEvents := eventMap[event.TypeLifecycleSwiftUI]
	if len(lifecycleSwiftUIEvents) > 0 {
		lifecycleSwiftUIViews := timeline.ComputeLifecycleSwiftUIViews(lifecycleSwiftUIEvents)
		threadedLifecycleSwiftUIViews := timeline.GroupByThreads(lifecycleSwiftUIViews)
		threads.Organize(event.TypeLifecycleSwiftUI, threadedLifecycleSwiftUIViews)
	}

	lifecycleAppEvents := eventMap[event.TypeLifecycleApp]
	if len(lifecycleActivityEvents) > 0 {
		lifecycleApps := timeline.ComputeLifecycleApps(lifecycleAppEvents)
		threadedLifecycleApps := timeline.GroupByThreads(lifecycleApps)
		threads.Organize(event.TypeLifecycleApp, threadedLifecycleApps)
	}

	trimMemoryEvents := eventMap[event.TypeTrimMemory]
	if len(trimMemoryEvents) > 0 {
		trimMemories := timeline.ComputeTrimMemories(trimMemoryEvents)
		threadedTrimMemories := timeline.GroupByThreads(trimMemories)
		threads.Organize(event.TypeTrimMemory, threadedTrimMemories)
	}

	lowMemoryEvents := eventMap[event.TypeLowMemory]
	if len(lowMemoryEvents) > 0 {
		lowMemories := timeline.ComputeLowMemories(lowMemoryEvents)
		threadedLowMemories := timeline.GroupByThreads(lowMemories)
		threads.Organize(event.TypeLowMemory, threadedLowMemories)
	}

	appExitEvents := eventMap[event.TypeAppExit]
	if len(appExitEvents) > 0 {
		appExits := timeline.ComputeAppExits(appExitEvents)
		threadedAppExits := timeline.GroupByThreads(appExits)
		threads.Organize(event.TypeAppExit, threadedAppExits)
	}

	exceptionEvents := eventMap[event.TypeException]
	if len(exceptionEvents) > 0 {
		exceptions, err := timeline.ComputeExceptions(c, app.ID, exceptionEvents)
		if err != nil {
			msg := fmt.Sprintf(`unable to compute exceptions for session %q for app %q`, sessionId, app.ID)
			fmt.Println(msg, err)
			c.JSON(http.StatusNotFound, gin.H{
				"error": msg,
			})
			return
		}
		threadedExceptions := timeline.GroupByThreads(exceptions)
		threads.Organize(event.TypeException, threadedExceptions)
	}

	anrEvents := eventMap[event.TypeANR]
	if len(anrEvents) > 0 {
		anrs, err := timeline.ComputeANRs(c, app.ID, anrEvents)
		if err != nil {
			msg := fmt.Sprintf(`unable to compute ANRs for session %q for app %q`, sessionId, app.ID)
			fmt.Println(msg, err)
			c.JSON(http.StatusNotFound, gin.H{
				"error": msg,
			})
			return
		}
		threadedANRs := timeline.GroupByThreads(anrs)
		threads.Organize(event.TypeANR, threadedANRs)
	}

	httpEvents := eventMap[event.TypeHttp]
	if len(httpEvents) > 0 {
		httpies := timeline.ComputeHttp(httpEvents)
		threadedHttpies := timeline.GroupByThreads(httpies)
		threads.Organize(event.TypeHttp, threadedHttpies)
	}

	threads.Sort()

	sessionTraces, err := span.FetchTracesForSessionId(ctx, appId, sessionId)
	if err != nil {
		msg := `failed to fetch trace data for timeline`
		fmt.Println(msg, err)
		c.JSON(http.StatusInternalServerError, gin.H{"error": msg})
		return
	}

	response := gin.H{
		"session_id":            sessionId,
		"attribute":             session.Attribute,
		"app_id":                appId,
		"duration":              duration,
		"cpu_usage":             cpuUsages,
		"memory_usage":          memoryUsages,
		"memory_usage_absolute": memoryUsageAbsolutes,
		"threads":               threads,
		"traces":                sessionTraces,
	}

	c.JSON(http.StatusOK, response)
}

func GetAlertPrefs(c *gin.Context) {
	appId, err := uuid.Parse(c.Param("id"))
	if err != nil {
		msg := `app id invalid or missing`
		fmt.Println(msg, err)
		c.JSON(http.StatusBadRequest, gin.H{"error": msg})
		return
	}

	userIdString := c.GetString("userId")

	userId, err := uuid.Parse(userIdString)
	if err != nil {
		fmt.Println("Error parsing userId:", err)
		return
	}

	alertPref, err := getAlertPref(appId, userId)
	if err != nil {
		msg := `unable to fetch notif prefs`
		fmt.Println(msg, err)
		c.JSON(http.StatusBadRequest, gin.H{"error": msg})
		return
	}

	c.JSON(http.StatusOK, alertPref)
}

func UpdateAlertPrefs(c *gin.Context) {
	userIdString := c.GetString("userId")

	userId, err := uuid.Parse(userIdString)
	if err != nil {
		fmt.Println("Error parsing userId:", err)
		return
	}

	appId, err := uuid.Parse(c.Param("id"))
	if err != nil {
		msg := "app id invalid or missing"
		fmt.Println(msg, err)
		c.JSON(http.StatusBadRequest, gin.H{"error": msg})
		return
	}

	alertPref := newAlertPref(appId, userId)

	var payload AlertPrefPayload
	if err := c.ShouldBindJSON(&payload); err != nil {
		msg := `failed to parse alert preferences json payload`
		fmt.Println(msg, err)
		c.JSON(http.StatusBadRequest, gin.H{"error": msg})
		return
	}

	alertPref.CrashRateSpikeEmail = payload.CrashRateSpike.Email
	alertPref.AnrRateSpikeEmail = payload.AnrRateSpike.Email
	alertPref.LaunchTimeSpikeEmail = payload.LaunchTimeSpike.Email

	alertPref.update()

	c.JSON(http.StatusOK, gin.H{"ok": "done"})
}

func GetAppSettings(c *gin.Context) {
	appId, err := uuid.Parse(c.Param("id"))
	if err != nil {
		msg := `app id invalid or missing`
		fmt.Println(msg, err)
		c.JSON(http.StatusBadRequest, gin.H{"error": msg})
		return
	}

	appSettings, err := getAppSettings(appId)
	if err != nil {
		msg := `unable to fetch app settings`
		fmt.Println(msg, err)
		c.JSON(http.StatusBadRequest, gin.H{"error": msg})
		return
	}

	c.JSON(http.StatusOK, appSettings)
}

func UpdateAppSettings(c *gin.Context) {
	userId := c.GetString("userId")
	appId, err := uuid.Parse(c.Param("id"))
	if err != nil {
		msg := `app id invalid or missing`
		fmt.Println(msg, err)
		c.JSON(http.StatusBadRequest, gin.H{"error": msg})
		return
	}

	app := App{
		ID: &appId,
	}

	team, err := app.getTeam(c)
	if err != nil {
		msg := "failed to get team from app id"
		fmt.Println(msg, err)
		c.JSON(http.StatusInternalServerError, gin.H{"error": msg})
		return
	}
	if team == nil {
		msg := fmt.Sprintf("no team exists for app [%s]", app.ID)
		c.JSON(http.StatusBadRequest, gin.H{"error": msg})
		return
	}

	ok, err := PerformAuthz(userId, team.ID.String(), *ScopeAppAll)
	if err != nil {
		msg := `couldn't perform authorization checks`
		fmt.Println(msg, err)
		c.JSON(http.StatusInternalServerError, gin.H{"error": msg})
		return
	}
	if !ok {
		msg := fmt.Sprintf(`you don't have permissions to modify app settings in team [%s]`, team.ID.String())
		c.JSON(http.StatusForbidden, gin.H{"error": msg})
		return
	}

	appSettings := newAppSettings(appId)

	var payload AppSettingsPayload
	if err := c.ShouldBindJSON(&payload); err != nil {
		msg := `failed to parse alert preferences json payload`
		fmt.Println(msg, err)
		c.JSON(http.StatusBadRequest, gin.H{"error": msg})
		return
	}

	appSettings.RetentionPeriod = payload.RetentionPeriod

	appSettings.update()

	c.JSON(http.StatusOK, gin.H{"ok": "done"})
}

func RenameApp(c *gin.Context) {
	userId := c.GetString("userId")
	appId, err := uuid.Parse(c.Param("id"))
	if err != nil {
		msg := `app id invalid or missing`
		fmt.Println(msg, err)
		c.JSON(http.StatusBadRequest, gin.H{"error": msg})
		return
	}

	app := App{
		ID: &appId,
	}

	team, err := app.getTeam(c)
	if err != nil {
		msg := "failed to get team from app id"
		fmt.Println(msg, err)
		c.JSON(http.StatusInternalServerError, gin.H{"error": msg})
		return
	}
	if team == nil {
		msg := fmt.Sprintf("no team exists for app [%s]", app.ID)
		c.JSON(http.StatusBadRequest, gin.H{"error": msg})
		return
	}

	ok, err := PerformAuthz(userId, team.ID.String(), *ScopeAppAll)
	if err != nil {
		msg := `couldn't perform authorization checks`
		fmt.Println(msg, err)
		c.JSON(http.StatusInternalServerError, gin.H{"error": msg})
		return
	}
	if !ok {
		msg := fmt.Sprintf(`you don't have permissions to modify app in team [%s]`, team.ID.String())
		c.JSON(http.StatusForbidden, gin.H{"error": msg})
		return
	}

	if err := c.ShouldBindJSON(&app); err != nil {
		msg := `failed to parse app rename json payload`
		fmt.Println(msg, err)
		c.JSON(http.StatusBadRequest, gin.H{"error": msg})
		return
	}

	err = app.rename()
	if err != nil {
		msg := `failed to rename app`
		fmt.Println(msg, err)
		c.JSON(http.StatusBadRequest, gin.H{"error": msg})
		return
	}

	c.JSON(http.StatusOK, gin.H{"ok": "done"})
}

func CreateShortFilters(c *gin.Context) {
	ctx := c.Request.Context()
	userId := c.GetString("userId")
	appId, err := uuid.Parse(c.Param("id"))
	if err != nil {
		msg := `app id invalid or missing`
		fmt.Println(msg, err)
		c.JSON(http.StatusBadRequest, gin.H{
			"error": msg,
		})
		return
	}

	app := App{
		ID: &appId,
	}

	team, err := app.getTeam(c)
	if err != nil {
		msg := "failed to get team from app id"
		fmt.Println(msg, err)
		c.JSON(http.StatusInternalServerError, gin.H{
			"error": msg,
		})
		return
	}
	if team == nil {
		msg := fmt.Sprintf("no team exists for app [%s]", app.ID)
		c.JSON(http.StatusBadRequest, gin.H{
			"error": msg,
		})
		return
	}

	ok, err := PerformAuthz(userId, team.ID.String(), *ScopeAppRead)
	if err != nil {
		msg := `couldn't perform authorization checks`
		fmt.Println(msg, err)
		c.JSON(http.StatusInternalServerError, gin.H{
			"error": msg,
		})
		return
	}
	if !ok {
		msg := fmt.Sprintf(`you don't have permissions to create short filters in team [%s]`, team.ID.String())
		c.JSON(http.StatusForbidden, gin.H{
			"error": msg,
		})
		return
	}

	var payload filter.ShortFiltersPayload
	if err := c.ShouldBindJSON(&payload); err != nil {
		msg := `failed to parse filters json payload`
		fmt.Println(msg, err)
		c.JSON(http.StatusBadRequest, gin.H{
			"error": msg,
		})
		return
	}

	// embed app id in filter payload
	payload.AppID = appId

	shortFilters, err := filter.NewShortFilters(payload)
	if err != nil {
		msg := `failed to create filter hash`
		fmt.Println(msg, err)
		c.JSON(http.StatusBadRequest, gin.H{
			"error": msg,
		})
		return
	}

	if err = shortFilters.Create(ctx); err != nil {
		msg := `failed to create short code from filters`
		fmt.Println(msg, err)
		c.JSON(http.StatusInternalServerError, gin.H{
			"error": msg,
		})
		return
	}

	c.JSON(http.StatusOK, gin.H{
		"filter_short_code": shortFilters.Code,
	})
}

func GetRootSpanNames(c *gin.Context) {
	ctx := c.Request.Context()
	id, err := uuid.Parse(c.Param("id"))
	if err != nil {
		msg := `id invalid or missing`
		fmt.Println(msg, err)
		c.JSON(http.StatusBadRequest, gin.H{"error": msg})
		return
	}

	app := App{
		ID: &id,
	}
	team, err := app.getTeam(ctx)
	if err != nil {
		msg := "failed to get team from app id"
		fmt.Println(msg, err)
		c.JSON(http.StatusInternalServerError, gin.H{"error": msg})
		return
	}
	if team == nil {
		msg := fmt.Sprintf("no team exists for app [%s]", app.ID)
		c.JSON(http.StatusBadRequest, gin.H{"error": msg})
		return
	}

	userId := c.GetString("userId")
	okTeam, err := PerformAuthz(userId, team.ID.String(), *ScopeTeamRead)
	if err != nil {
		msg := `failed to perform authorization`
		fmt.Println(msg, err)
		c.JSON(http.StatusInternalServerError, gin.H{"error": msg})
		return
	}

	okApp, err := PerformAuthz(userId, team.ID.String(), *ScopeAppRead)
	if err != nil {
		msg := `failed to perform authorization`
		fmt.Println(msg, err)
		c.JSON(http.StatusInternalServerError, gin.H{"error": msg})
		return
	}

	if !okTeam || !okApp {
		msg := `you are not authorized to access this app`
		c.JSON(http.StatusForbidden, gin.H{"error": msg})
		return
	}

	traceNames, err := span.FetchRootSpanNames(ctx, *app.ID)
	if err != nil {
		msg := "failed to get app's traces"
		fmt.Println(msg, err)
		c.JSON(http.StatusInternalServerError, gin.H{"error": msg})
		return
	}

	c.JSON(http.StatusOK, gin.H{
		"results": traceNames,
	})
}

func GetSpansForSpanName(c *gin.Context) {
	ctx := c.Request.Context()
	id, err := uuid.Parse(c.Param("id"))
	if err != nil {
		msg := `id invalid or missing`
		fmt.Println(msg, err)
		c.JSON(http.StatusBadRequest, gin.H{"error": msg})
		return
	}

	rawSpanName := c.Query("span_name")
	if rawSpanName == "" {
		c.JSON(http.StatusBadRequest, gin.H{"error": "Missing span_name query param"})
		return
	}

	spanName, err := url.QueryUnescape(rawSpanName)
	if err != nil {
		c.JSON(http.StatusBadRequest, gin.H{"error": "Invalid span_name query param"})
		return
	}

	af := filter.AppFilter{
		AppID: id,
		Limit: filter.DefaultPaginationLimit,
	}

	if err := c.ShouldBindQuery(&af); err != nil {
		msg := `failed to parse query parameters`
		fmt.Println(msg, err)
		c.JSON(http.StatusBadRequest, gin.H{
			"error":   msg,
			"details": err.Error(),
		})
		return
	}

	if err := af.Expand(ctx); err != nil {
		msg := `failed to expand filters`
		fmt.Println(msg, err)
		status := http.StatusInternalServerError
		if errors.Is(err, pgx.ErrNoRows) {
			status = http.StatusNotFound
		}
		c.JSON(status, gin.H{
			"error":   msg,
			"details": err.Error(),
		})
		return
	}

	msg := "root spans request validation failed"
	if err := af.Validate(); err != nil {
		fmt.Println(msg, err)
		c.JSON(http.StatusBadRequest, gin.H{
			"error":   msg,
			"details": err.Error(),
		})
		return
	}

	if len(af.Versions) > 0 || len(af.VersionCodes) > 0 {
		if err := af.ValidateVersions(); err != nil {
			fmt.Println(msg, err)
			c.JSON(http.StatusBadRequest, gin.H{
				"error":   msg,
				"details": err.Error(),
			})
			return
		}
	}

	if !af.HasTimeRange() {
		af.SetDefaultTimeRange()
	}

	app := App{
		ID: &id,
	}
	team, err := app.getTeam(ctx)
	if err != nil {
		msg := "failed to get team from app id"
		fmt.Println(msg, err)
		c.JSON(http.StatusInternalServerError, gin.H{"error": msg})
		return
	}
	if team == nil {
		msg := fmt.Sprintf("no team exists for app [%s]", app.ID)
		c.JSON(http.StatusBadRequest, gin.H{"error": msg})
		return
	}

	userId := c.GetString("userId")
	okTeam, err := PerformAuthz(userId, team.ID.String(), *ScopeTeamRead)
	if err != nil {
		msg := `failed to perform authorization`
		fmt.Println(msg, err)
		c.JSON(http.StatusInternalServerError, gin.H{"error": msg})
		return
	}

	okApp, err := PerformAuthz(userId, team.ID.String(), *ScopeAppRead)
	if err != nil {
		msg := `failed to perform authorization`
		fmt.Println(msg, err)
		c.JSON(http.StatusInternalServerError, gin.H{"error": msg})
		return
	}

	if !okTeam || !okApp {
		msg := `you are not authorized to access this app`
		c.JSON(http.StatusForbidden, gin.H{"error": msg})
		return
	}

	spans, next, previous, err := span.GetSpansForSpanNameWithFilter(ctx, spanName, &af)
	if err != nil {
		msg := "failed to get app's root spans"
		fmt.Println(msg, err)
		c.JSON(http.StatusInternalServerError, gin.H{"error": msg})
		return
	}

	c.JSON(http.StatusOK, gin.H{
		"results": spans,
		"meta": gin.H{
			"next":     next,
			"previous": previous,
		},
	})
}

func GetMetricsPlotForSpanName(c *gin.Context) {
	ctx := c.Request.Context()
	id, err := uuid.Parse(c.Param("id"))
	if err != nil {
		msg := `id invalid or missing`
		fmt.Println(msg, err)
		c.JSON(http.StatusBadRequest, gin.H{"error": msg})
		return
	}

	rawSpanName := c.Query("span_name")
	if rawSpanName == "" {
		c.JSON(http.StatusBadRequest, gin.H{"error": "Missing span_name query param"})
		return
	}

	spanName, err := url.QueryUnescape(rawSpanName)
	if err != nil {
		c.JSON(http.StatusBadRequest, gin.H{"error": "Invalid span_name query param"})
		return
	}

	af := filter.AppFilter{
		AppID: id,
		Limit: filter.DefaultPaginationLimit,
	}

	if err := c.ShouldBindQuery(&af); err != nil {
		msg := `failed to parse query parameters`
		fmt.Println(msg, err)
		c.JSON(http.StatusBadRequest, gin.H{
			"error":   msg,
			"details": err.Error(),
		})
		return
	}

	if err := af.Expand(ctx); err != nil {
		msg := `failed to expand filters`
		fmt.Println(msg, err)
		status := http.StatusInternalServerError
		if errors.Is(err, pgx.ErrNoRows) {
			status = http.StatusNotFound
		}
		c.JSON(status, gin.H{
			"error":   msg,
			"details": err.Error(),
		})
		return
	}

	msg := "span plot request validation failed"
	if err := af.Validate(); err != nil {
		fmt.Println(msg, err)
		c.JSON(http.StatusBadRequest, gin.H{
			"error":   msg,
			"details": err.Error(),
		})
		return
	}

	if len(af.Versions) > 0 || len(af.VersionCodes) > 0 {
		if err := af.ValidateVersions(); err != nil {
			fmt.Println(msg, err)
			c.JSON(http.StatusBadRequest, gin.H{
				"error":   msg,
				"details": err.Error(),
			})
			return
		}
	}

	if !af.HasTimeRange() {
		af.SetDefaultTimeRange()
	}

	app := App{
		ID: &id,
	}
	team, err := app.getTeam(ctx)
	if err != nil {
		msg := "failed to get team from app id"
		fmt.Println(msg, err)
		c.JSON(http.StatusInternalServerError, gin.H{"error": msg})
		return
	}
	if team == nil {
		msg := fmt.Sprintf("no team exists for app [%s]", app.ID)
		c.JSON(http.StatusBadRequest, gin.H{"error": msg})
		return
	}

	userId := c.GetString("userId")
	okTeam, err := PerformAuthz(userId, team.ID.String(), *ScopeTeamRead)
	if err != nil {
		msg := `failed to perform authorization`
		fmt.Println(msg, err)
		c.JSON(http.StatusInternalServerError, gin.H{"error": msg})
		return
	}

	okApp, err := PerformAuthz(userId, team.ID.String(), *ScopeAppRead)
	if err != nil {
		msg := `failed to perform authorization`
		fmt.Println(msg, err)
		c.JSON(http.StatusInternalServerError, gin.H{"error": msg})
		return
	}

	if !okTeam || !okApp {
		msg := `you are not authorized to access this app`
		c.JSON(http.StatusForbidden, gin.H{"error": msg})
		return
	}

	spanMetricsPlotInstances, err := span.GetMetricsPlotForSpanNameWithFilter(ctx, spanName, &af)
	if err != nil {
		msg := "failed to get span's plot"
		fmt.Println(msg, err)
		c.JSON(http.StatusInternalServerError, gin.H{"error": msg})
		return
	}

	type instance struct {
		ID   string  `json:"id"`
		Data []gin.H `json:"data"`
	}

	lut := make(map[string]int)
	var instances []instance

	for i := range spanMetricsPlotInstances {
		instance := instance{
			ID: spanMetricsPlotInstances[i].Version,
			Data: []gin.H{{
				"datetime": spanMetricsPlotInstances[i].DateTime,
				"p50":      spanMetricsPlotInstances[i].P50,
				"p90":      spanMetricsPlotInstances[i].P90,
				"p95":      spanMetricsPlotInstances[i].P95,
				"p99":      spanMetricsPlotInstances[i].P99,
			}},
		}

		ndx, ok := lut[spanMetricsPlotInstances[i].Version]

		if ok {
			instances[ndx].Data = append(instances[ndx].Data, instance.Data...)
		} else {
			instances = append(instances, instance)
			lut[spanMetricsPlotInstances[i].Version] = len(instances) - 1
		}
	}

	c.JSON(http.StatusOK, instances)
}

func GetTrace(c *gin.Context) {
	ctx := c.Request.Context()
	id, err := uuid.Parse(c.Param("id"))
	if err != nil {
		msg := `id invalid or missing`
		fmt.Println(msg, err)
		c.JSON(http.StatusBadRequest, gin.H{"error": msg})
		return
	}

	traceId := c.Param("traceId")

	app := App{
		ID: &id,
	}
	team, err := app.getTeam(ctx)
	if err != nil {
		msg := "failed to get team from app id"
		fmt.Println(msg, err)
		c.JSON(http.StatusInternalServerError, gin.H{"error": msg})
		return
	}
	if team == nil {
		msg := fmt.Sprintf("no team exists for app [%s]", app.ID)
		c.JSON(http.StatusBadRequest, gin.H{"error": msg})
		return
	}

	userId := c.GetString("userId")
	okTeam, err := PerformAuthz(userId, team.ID.String(), *ScopeTeamRead)
	if err != nil {
		msg := `failed to perform authorization`
		fmt.Println(msg, err)
		c.JSON(http.StatusInternalServerError, gin.H{"error": msg})
		return
	}

	okApp, err := PerformAuthz(userId, team.ID.String(), *ScopeAppRead)
	if err != nil {
		msg := `failed to perform authorization`
		fmt.Println(msg, err)
		c.JSON(http.StatusInternalServerError, gin.H{"error": msg})
		return
	}

	if !okTeam || !okApp {
		msg := `you are not authorized to access this app`
		c.JSON(http.StatusForbidden, gin.H{"error": msg})
		return
	}

	trace, err := span.GetTrace(ctx, traceId)
	if err != nil {
		msg := "failed to get trace"
		fmt.Println(msg, err)
		c.JSON(http.StatusInternalServerError, gin.H{"error": msg})
		return
	}

	c.JSON(http.StatusOK, trace)
}

func GetBugReportsOverview(c *gin.Context) {
	ctx := c.Request.Context()
	id, err := uuid.Parse(c.Param("id"))
	if err != nil {
		msg := `id invalid or missing`
		fmt.Println(msg, err)
		c.JSON(http.StatusBadRequest, gin.H{"error": msg})
		return
	}

	af := filter.AppFilter{
		AppID: id,
		Limit: filter.DefaultPaginationLimit,
	}

	if err := c.ShouldBindQuery(&af); err != nil {
		msg := `failed to parse query parameters`
		fmt.Println(msg, err)
		c.JSON(http.StatusBadRequest, gin.H{
			"error":   msg,
			"details": err.Error(),
		})
		return
	}

	if err := af.Expand(ctx); err != nil {
		msg := `failed to expand filters`
		fmt.Println(msg, err)
		status := http.StatusInternalServerError
		if errors.Is(err, pgx.ErrNoRows) {
			status = http.StatusNotFound
		}
		c.JSON(status, gin.H{
			"error":   msg,
			"details": err.Error(),
		})
		return
	}

	msg := "bug reports overview request validation failed"
	if err := af.Validate(); err != nil {
		fmt.Println(msg, err)
		c.JSON(http.StatusBadRequest, gin.H{
			"error":   msg,
			"details": err.Error(),
		})
		return
	}

	if len(af.Versions) > 0 || len(af.VersionCodes) > 0 {
		if err := af.ValidateVersions(); err != nil {
			fmt.Println(msg, err)
			c.JSON(http.StatusBadRequest, gin.H{
				"error":   msg,
				"details": err.Error(),
			})
			return
		}
	}

	if !af.HasTimeRange() {
		af.SetDefaultTimeRange()
	}

	app := App{
		ID: &id,
	}
	team, err := app.getTeam(ctx)
	if err != nil {
		msg := "failed to get team from app id"
		fmt.Println(msg, err)
		c.JSON(http.StatusInternalServerError, gin.H{"error": msg})
		return
	}
	if team == nil {
		msg := fmt.Sprintf("no team exists for app [%s]", app.ID)
		c.JSON(http.StatusBadRequest, gin.H{"error": msg})
		return
	}

	userId := c.GetString("userId")
	okTeam, err := PerformAuthz(userId, team.ID.String(), *ScopeTeamRead)
	if err != nil {
		msg := `failed to perform authorization`
		fmt.Println(msg, err)
		c.JSON(http.StatusInternalServerError, gin.H{"error": msg})
		return
	}

	okApp, err := PerformAuthz(userId, team.ID.String(), *ScopeAppRead)
	if err != nil {
		msg := `failed to perform authorization`
		fmt.Println(msg, err)
		c.JSON(http.StatusInternalServerError, gin.H{"error": msg})
		return
	}

	if !okTeam || !okApp {
		msg := `you are not authorized to access this app`
		c.JSON(http.StatusForbidden, gin.H{"error": msg})
		return
	}

	bugReports, next, previous, err := GetBugReportsWithFilter(ctx, &af)
	if err != nil {
		msg := "failed to get app's bug reports"
		fmt.Println(msg, err)
		c.JSON(http.StatusInternalServerError, gin.H{"error": msg})
		return
	}

	c.JSON(http.StatusOK, gin.H{
		"results": bugReports,
		"meta": gin.H{
			"next":     next,
			"previous": previous,
		},
	})
}

func GetBugReportsInstancesPlot(c *gin.Context) {
	ctx := c.Request.Context()
	id, err := uuid.Parse(c.Param("id"))
	if err != nil {
		msg := `id invalid or missing`
		fmt.Println(msg, err)
		c.JSON(http.StatusBadRequest, gin.H{
			"error": msg,
		})
		return
	}

	af := filter.AppFilter{
		AppID: id,
		Limit: filter.DefaultPaginationLimit,
	}

	if err := c.ShouldBindQuery(&af); err != nil {
		msg := `failed to parse query parameters`
		fmt.Println(msg, err)
		c.JSON(http.StatusBadRequest, gin.H{
			"error":   msg,
			"details": err.Error(),
		})
		return
	}

	if err := af.Expand(ctx); err != nil {
		msg := `failed to expand filters`
		fmt.Println(msg, err)
		status := http.StatusInternalServerError
		if errors.Is(err, pgx.ErrNoRows) {
			status = http.StatusNotFound
		}
		c.JSON(status, gin.H{
			"error":   msg,
			"details": err.Error(),
		})
		return
	}

	msg := `bug reports plot request validation failed`

	if err := af.Validate(); err != nil {
		fmt.Println(msg, err)
		c.JSON(http.StatusBadRequest, gin.H{
			"error":   msg,
			"details": err.Error(),
		})
		return
	}

	if !af.HasTimezone() {
		c.JSON(http.StatusBadRequest, gin.H{
			"error": "missing required field `timezone`",
		})
		return
	}

	if len(af.Versions) > 0 || len(af.VersionCodes) > 0 {
		if err := af.ValidateVersions(); err != nil {
			fmt.Println(msg, err)
			c.JSON(http.StatusBadRequest, gin.H{
				"error":   msg,
				"details": err.Error(),
			})
			return
		}
	}

	if !af.HasTimeRange() {
		af.SetDefaultTimeRange()
	}

	app := App{
		ID: &id,
	}
	team, err := app.getTeam(ctx)
	if err != nil {
		msg := "failed to get team from app id"
		fmt.Println(msg, err)
		c.JSON(http.StatusInternalServerError, gin.H{"error": msg})
		return
	}
	if team == nil {
		msg := fmt.Sprintf("no team exists for app [%s]", app.ID)
		c.JSON(http.StatusBadRequest, gin.H{"error": msg})
		return
	}

	userId := c.GetString("userId")
	okTeam, err := PerformAuthz(userId, team.ID.String(), *ScopeTeamRead)
	if err != nil {
		msg := `failed to perform authorization`
		fmt.Println(msg, err)
		c.JSON(http.StatusInternalServerError, gin.H{"error": msg})
		return
	}

	okApp, err := PerformAuthz(userId, team.ID.String(), *ScopeAppRead)
	if err != nil {
		msg := `failed to perform authorization`
		fmt.Println(msg, err)
		c.JSON(http.StatusInternalServerError, gin.H{"error": msg})
		return
	}

	if !okTeam || !okApp {
		msg := `you are not authorized to access this app`
		c.JSON(http.StatusForbidden, gin.H{"error": msg})
		return
	}

	bugReportInstances, err := GetBugReportInstancesPlot(ctx, &af)
	if err != nil {
		msg := `failed to query data for bug reports plot`
		fmt.Println(msg, err)
		c.JSON(http.StatusInternalServerError, gin.H{
			"error": msg,
		})
		return
	}

	type instance struct {
		ID   string  `json:"id"`
		Data []gin.H `json:"data"`
	}

	lut := make(map[string]int)
	var instances []instance

	for i := range bugReportInstances {
		instance := instance{
			ID: bugReportInstances[i].Version,
			Data: []gin.H{{
				"datetime":  bugReportInstances[i].DateTime,
				"instances": bugReportInstances[i].Instances,
			}},
		}

		ndx, ok := lut[bugReportInstances[i].Version]

		if ok {
			instances[ndx].Data = append(instances[ndx].Data, instance.Data...)
		} else {
			instances = append(instances, instance)
			lut[bugReportInstances[i].Version] = len(instances) - 1
		}
	}

	c.JSON(http.StatusOK, instances)
}

func GetBugReport(c *gin.Context) {
	ctx := c.Request.Context()
	id, err := uuid.Parse(c.Param("id"))
	if err != nil {
		msg := `id invalid or missing`
		fmt.Println(msg, err)
		c.JSON(http.StatusBadRequest, gin.H{"error": msg})
		return
	}

	bugReportId := c.Param("bugReportId")

	app := App{
		ID: &id,
	}
	team, err := app.getTeam(ctx)
	if err != nil {
		msg := "failed to get team from app id"
		fmt.Println(msg, err)
		c.JSON(http.StatusInternalServerError, gin.H{"error": msg})
		return
	}
	if team == nil {
		msg := fmt.Sprintf("no team exists for app [%s]", app.ID)
		c.JSON(http.StatusBadRequest, gin.H{"error": msg})
		return
	}

	userId := c.GetString("userId")
	okTeam, err := PerformAuthz(userId, team.ID.String(), *ScopeTeamRead)
	if err != nil {
		msg := `failed to perform authorization`
		fmt.Println(msg, err)
		c.JSON(http.StatusInternalServerError, gin.H{"error": msg})
		return
	}

	okApp, err := PerformAuthz(userId, team.ID.String(), *ScopeAppRead)
	if err != nil {
		msg := `failed to perform authorization`
		fmt.Println(msg, err)
		c.JSON(http.StatusInternalServerError, gin.H{"error": msg})
		return
	}

	if !okTeam || !okApp {
		msg := `you are not authorized to access this app`
		c.JSON(http.StatusForbidden, gin.H{"error": msg})
		return
	}

	bugReport, err := GetBugReportById(ctx, bugReportId)
	if err != nil {
		msg := "failed to get bug report"
		fmt.Println(msg, err)
		c.JSON(http.StatusInternalServerError, gin.H{"error": msg})
		return
	}

	c.JSON(http.StatusOK, bugReport)
}

func UpdateBugReportStatus(c *gin.Context) {
	ctx := c.Request.Context()
	id, err := uuid.Parse(c.Param("id"))
	if err != nil {
		msg := `id invalid or missing`
		fmt.Println(msg, err)
		c.JSON(http.StatusBadRequest, gin.H{"error": msg})
		return
	}

	bugReportId := c.Param("bugReportId")

	app := App{
		ID: &id,
	}
	team, err := app.getTeam(ctx)
	if err != nil {
		msg := "failed to get team from app id"
		fmt.Println(msg, err)
		c.JSON(http.StatusInternalServerError, gin.H{"error": msg})
		return
	}
	if team == nil {
		msg := fmt.Sprintf("no team exists for app [%s]", app.ID)
		c.JSON(http.StatusBadRequest, gin.H{"error": msg})
		return
	}

	userId := c.GetString("userId")
	okTeam, err := PerformAuthz(userId, team.ID.String(), *ScopeTeamRead)
	if err != nil {
		msg := `failed to perform authorization`
		fmt.Println(msg, err)
		c.JSON(http.StatusInternalServerError, gin.H{"error": msg})
		return
	}

	okApp, err := PerformAuthz(userId, team.ID.String(), *ScopeAppRead)
	if err != nil {
		msg := `failed to perform authorization`
		fmt.Println(msg, err)
		c.JSON(http.StatusInternalServerError, gin.H{"error": msg})
		return
	}

	if !okTeam || !okApp {
		msg := `you are not authorized to access this app`
		c.JSON(http.StatusForbidden, gin.H{"error": msg})
		return
	}

	var payload BugReportStatusUpdatePayload
	if err := c.ShouldBindJSON(&payload); err != nil {
		msg := `failed to parse bug report status update json payload`
		fmt.Println(msg, err)
		c.JSON(http.StatusBadRequest, gin.H{"error": msg})
		return
	}

	err = UpdateBugReportStatusById(ctx, bugReportId, *payload.Status)
	if err != nil {
		msg := "failed to update bug report status"
		fmt.Println(msg, err)
		c.JSON(http.StatusInternalServerError, gin.H{"error": msg})
		return
	}

	c.JSON(http.StatusOK, gin.H{"ok": "done"})
}<|MERGE_RESOLUTION|>--- conflicted
+++ resolved
@@ -91,17 +91,10 @@
 }
 
 // GetExceptionGroup queries a single exception group by its id.
-<<<<<<< HEAD
-func (a App) GetExceptionGroup(ctx context.Context, id uuid.UUID) (exceptionGroup *group.ExceptionGroup, err error) {
-	stmt := sqlf.PostgreSQL.
-		From("unhandled_exception_groups").
-		Select("id").
-=======
 func (a App) GetExceptionGroup(ctx context.Context, id string) (exceptionGroup *group.ExceptionGroup, err error) {
 	stmt := sqlf.
 		From("unhandled_exception_groups").
 		Clause("FINAL").
->>>>>>> 79310895
 		Select("app_id").
 		Select("id").
 		Select(`type`).
@@ -177,86 +170,12 @@
 	return
 }
 
-<<<<<<< HEAD
-// GetExceptionGroupByFingerprint queries a single exception group by its fingerprint.
-func (a App) GetExceptionGroupByFingerprint(ctx context.Context, fingerprint string) (exceptionGroup *group.ExceptionGroup, err error) {
-	stmt := sqlf.PostgreSQL.
-		From("unhandled_exception_groups").
-		Select("id").
-		Select("app_id").
-		Select(`type`).
-		Select(`message`).
-		Select(`method_name`).
-		Select(`file_name`).
-		Select(`line_number`).
-		Select("fingerprint").
-		Select("first_event_timestamp").
-		Select("created_at").
-		Select("updated_at").
-		Where("app_id = ?", a.ID).
-		Where("fingerprint = ?", fingerprint)
-
-	defer stmt.Close()
-
-	rows, _ := server.Server.PgPool.Query(ctx, stmt.String(), stmt.Args()...)
-	if rows.Err() != nil {
-		return
-	}
-
-	row, err := pgx.CollectOneRow(rows, pgx.RowToStructByNameLax[group.ExceptionGroup])
-	if errors.Is(err, pgx.ErrNoRows) {
-		return nil, nil
-	} else if err != nil {
-		return nil, err
-	}
-
-	exceptionGroup = &row
-
-	// Get list of event IDs
-	eventDataStmt := sqlf.From(`events`).
-		Select(`id`).
-		Where(`exception.fingerprint = ?`, exceptionGroup.Fingerprint)
-
-	eventDataRows, err := server.Server.ChPool.Query(ctx, eventDataStmt.String(), eventDataStmt.Args()...)
-	if err != nil {
-		return nil, err
-	}
-	defer eventDataRows.Close()
-
-	var eventIds = []uuid.UUID{}
-	var eventID uuid.UUID
-	for eventDataRows.Next() {
-		if err := eventDataRows.Scan(&eventID); err != nil {
-			return nil, err
-		}
-
-		eventIds = append(eventIds, eventID)
-	}
-
-	if eventDataRows.Err() != nil {
-		return nil, eventDataRows.Err()
-	}
-
-	exceptionGroup.EventIDs = eventIds
-	exceptionGroup.Count = len(eventIds)
-
-	return exceptionGroup, nil
-}
-
-// GetExceptionGroups returns slice of ExceptionGroup
-// of an app.
-func (a App) GetExceptionGroupsWithFilter(ctx context.Context, af *filter.AppFilter) (groups []group.ExceptionGroup, err error) {
-	stmt := sqlf.PostgreSQL.
-		From("unhandled_exception_groups").
-		Select("id").
-=======
 // GetExceptionGroups returns slice of ExceptionGroup
 // of an app.
 func (a App) GetExceptionGroupsWithFilter(ctx context.Context, af *filter.AppFilter) (groups []group.ExceptionGroup, err error) {
 	stmt := sqlf.
 		From("unhandled_exception_groups").
 		Clause("FINAL").
->>>>>>> 79310895
 		Select("app_id").
 		Select("id").
 		Select(`type`).
@@ -397,17 +316,10 @@
 }
 
 // GetANRGroup queries a single ANR group by its id.
-<<<<<<< HEAD
-func (a App) GetANRGroup(ctx context.Context, id uuid.UUID) (anrGroup *group.ANRGroup, err error) {
-	stmt := sqlf.PostgreSQL.
-		From("anr_groups").
-		Select("id").
-=======
 func (a App) GetANRGroup(ctx context.Context, id string) (anrGroup *group.ANRGroup, err error) {
 	stmt := sqlf.
 		From("anr_groups").
 		Clause("FINAL").
->>>>>>> 79310895
 		Select("app_id").
 		Select("id").
 		Select(`type`).
@@ -441,51 +353,7 @@
 		); err != nil {
 			return nil, err
 		}
-<<<<<<< HEAD
-
-		eventIds = append(eventIds, eventID)
-	}
-
-	if eventDataRows.Err() != nil {
-		return nil, eventDataRows.Err()
-	}
-
-	anrGroup.EventIDs = eventIds
-	anrGroup.Count = len(eventIds)
-
-	return anrGroup, nil
-}
-
-// GetANRGroupByFingerprint queries a single ANR group by its fingerprint.
-func (a App) GetANRGroupByFingerprint(ctx context.Context, fingerprint string) (anrGroup *group.ANRGroup, err error) {
-	stmt := sqlf.PostgreSQL.
-		From("anr_groups").
-		Select("id").
-		Select("app_id").
-		Select(`type`).
-		Select(`message`).
-		Select(`method_name`).
-		Select(`file_name`).
-		Select(`line_number`).
-		Select("fingerprint").
-		Select("first_event_timestamp").
-		Select("created_at").
-		Select("updated_at").
-		Where("app_id = ?", a.ID).
-		Where("fingerprint = ?", fingerprint)
-
-	defer stmt.Close()
-
-	rows, _ := server.Server.PgPool.Query(ctx, stmt.String(), stmt.Args()...)
-	if rows.Err() != nil {
-		return
-	}
-
-	row, err := pgx.CollectOneRow(rows, pgx.RowToStructByNameLax[group.ANRGroup])
-	if errors.Is(err, pgx.ErrNoRows) {
-=======
 	} else {
->>>>>>> 79310895
 		return nil, nil
 	}
 
@@ -493,15 +361,10 @@
 
 	// Get list of event IDs
 	eventDataStmt := sqlf.From(`events`).
-<<<<<<< HEAD
-		Select(`id`).
-		Where(`anr.fingerprint = ?`, anrGroup.Fingerprint)
-=======
 		Select(`distinct id`).
 		Clause("prewhere app_id = toUUID(?) and anr.fingerprint = ?", a.ID, anrGroup.ID).
 		Where("type = ?", event.TypeANR).
 		GroupBy("id")
->>>>>>> 79310895
 
 	eventDataRows, err := server.Server.ChPool.Query(ctx, eventDataStmt.String(), eventDataStmt.Args()...)
 	if err != nil {
@@ -531,15 +394,9 @@
 
 // GetANRGroups returns slice of ANRGroup of an app.
 func (a App) GetANRGroupsWithFilter(ctx context.Context, af *filter.AppFilter) (groups []group.ANRGroup, err error) {
-<<<<<<< HEAD
-	stmt := sqlf.PostgreSQL.
-		From("anr_groups").
-		Select("id").
-=======
 	stmt := sqlf.
 		From("anr_groups").
 		Clause("FINAL").
->>>>>>> 79310895
 		Select("app_id").
 		Select("id").
 		Select(`type`).
