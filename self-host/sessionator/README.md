## Measure Dev CLI

Use Measure Dev CLI to manage development operations like ingesting test sessions and so on.

### Ingesting Sessions

To ingest sessions from a local directory,

1. Navigate to the local directory
2. Copy example config - `cp config.toml.example config.toml`
3. Edit `config.toml` to list your apps and their api keys
4. Navigate to `./self-host/sessionator` and run.

```sh
go run . ingest
```

### Usage and Help

To see usage at root.

```sh
go run . --help
```

To see usage of a subcommand.

```sh
go run . ingest --help
```

<<<<<<< HEAD
5. Make sure the name of the directories under `self-host/session-data` matches the app names in the `self-host/session-data/config.toml` file.

For example:

```toml
[apps.sample-app]
api-key = "msrsh_xxxxxx_xxxx"

[apps.wikipedia]
api-key = "msrsh_xxxxxx_xxxx"
```

For the above configuration to work, the app directory names must match.

```
self-host/
├─ session-data/
├─ ├─ sample-app/
├─ ├─ wikipedia/
```

### Repeat ingestion of sessions

During development, you will often want to clear the sessions data and re-ingest sessions again and again. Here's a step-by-step guide and few things to keep in mind.

1. Truncate Clickhouse tables. Execute SQL queries on the Clickhouse instance.

```sql
truncate table events;
```

2. Truncate Postgres tables. Execute SQL queries on the Postgres instance.

```sql
-- truncate mapping files
truncate table public.mapping_files;

-- truncate sesions, anr/exception groups
truncate table public.unhandled_exception_groups, public.anr_groups, public.sessions cascade;
```

3. Local uploading of files

When sessionator is running, the mapping and attachments files can be either configured to be uploaded to a remote S3 bucket or a local S3-compatible storage service. Like [minio](https://min.io/).

Make sure the `self-host/docker-compose.yml` file has the correct environment variables configured for minio to work.

Make sure `measure-backend/measure-go/.env` file has the `AWS_ENDPOINT_URL` environment variable pointing to the minio host url. Also, the bucket name, region and access key/secret must be configured correctly.

For symbolication to work, make sure `measure-backend/symbolicator-retrace/.env` file has the `AWS_ENDPONT_URL` variable pointing to the minio host. Also, the bucket name, region and access key/secret must be configured correctly.
=======
### Recording sessions or mappings

To record sessions or mappings to a local directory, navigate to `./self-host/sessionator` and run

```sh
go run . record
```

* to record sessions from an Android emulator, set following in `~/.gradle.properties`:

```sh
measure_url=http://10.0.2.2:8080
```

* to record sessions from an Android device, use a service like [tunnelmole](https://tunnelmole.com/) to forward requests from the device to localhost.


* to record mappings, run a assemble task, the mapping will be added to the local directory, `self-host/session-data`.
>>>>>>> 27242529
<|MERGE_RESOLUTION|>--- conflicted
+++ resolved
@@ -29,7 +29,6 @@
 go run . ingest --help
 ```
 
-<<<<<<< HEAD
 5. Make sure the name of the directories under `self-host/session-data` matches the app names in the `self-host/session-data/config.toml` file.
 
 For example:
@@ -80,7 +79,7 @@
 Make sure `measure-backend/measure-go/.env` file has the `AWS_ENDPOINT_URL` environment variable pointing to the minio host url. Also, the bucket name, region and access key/secret must be configured correctly.
 
 For symbolication to work, make sure `measure-backend/symbolicator-retrace/.env` file has the `AWS_ENDPONT_URL` variable pointing to the minio host. Also, the bucket name, region and access key/secret must be configured correctly.
-=======
+
 ### Recording sessions or mappings
 
 To record sessions or mappings to a local directory, navigate to `./self-host/sessionator` and run
@@ -98,5 +97,4 @@
 * to record sessions from an Android device, use a service like [tunnelmole](https://tunnelmole.com/) to forward requests from the device to localhost.
 
 
-* to record mappings, run a assemble task, the mapping will be added to the local directory, `self-host/session-data`.
->>>>>>> 27242529
+* to record mappings, run a assemble task, the mapping will be added to the local directory, `self-host/session-data`.