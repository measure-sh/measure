--- conflicted
+++ resolved
@@ -371,38 +371,6 @@
 
       return params.toString();
     }
-<<<<<<< HEAD
-  }
-
-  const customDateInputStyle = "font-display border border-black rounded-md p-1.5 text-sm transition-all outline-none focus-visible:border-ring focus-visible:ring-ring/50 focus-visible:ring-[3px]"
-
-  const searchParams = useSearchParams()
-
-  const urlFilters = deserializeUrlFilters(searchParams.toString())
-  const sessionPersistedFiltersKey = "sessionPersistedFilters"
-  const sessionPersistedFilters: SessionPersistedFilters | null =
-    typeof window !== "undefined" && sessionStorage.getItem(sessionPersistedFiltersKey) !== null
-      ? JSON.parse(sessionStorage.getItem(sessionPersistedFiltersKey)!)
-      : null
-
-  const [appsApiStatus, setAppsApiStatus] = useState(AppsApiStatus.Loading)
-  const [rootSpanNamesApiStatus, setRootSpanNamesApiStatus] = useState(RootSpanNamesApiStatus.Loading)
-  const [filtersApiStatus, setFiltersApiStatus] = useState(FiltersApiStatus.Loading)
-
-  const [apps, setApps] = useState<App[]>([])
-  const [selectedApp, setSelectedApp] = useState<App | null>(null)
-
-  const [rootSpanNames, setRootSpanNames] = useState([] as string[])
-  const [selectedRootSpanName, setSelectedRootSpanName] = useState('')
-
-  const [selectedSpanStatuses, setSelectedSpanStatuses] = useState(filterSource === FilterSource.Spans ? [SpanStatus.Unset, SpanStatus.Ok, SpanStatus.Error] : [])
-
-  const [selectedBugReportStatuses, setSelectedBugReportStatuses] = useState([BugReportStatus.Open])
-
-  const [versions, setVersions] = useState([] as AppVersion[])
-  const [selectedVersions, setSelectedVersions] = useState([] as AppVersion[])
-=======
->>>>>>> 79310895
 
     function deserializeUrlFilters(queryString: string): URLFilters {
       const params = new URLSearchParams(queryString);
