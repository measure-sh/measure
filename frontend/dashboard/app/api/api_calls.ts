import { auth, fetchMeasure, logoutIfAuthError } from "@/app/utils/auth/auth";
import { AppRouterInstance } from "next/dist/shared/lib/app-router-context.shared-runtime";
import { Filters } from "../components/filters";
import { JourneyType } from "../components/journey";
import { formatUserInputDateToServerFormat, getTimeZoneForServer } from "../utils/time_utils";

export enum TeamsApiStatus {
    Loading,
    Success,
    Error,
    Cancelled
}

export enum AppsApiStatus {
    Loading,
    Success,
    Error,
    NoApps,
    Cancelled
}

export enum FiltersApiStatus {
    Loading,
    Success,
    Error,
    NotOnboarded,
    NoData,
    Cancelled
}
export enum SaveFiltersApiStatus {
    Loading,
    Success,
    Error,
    Cancelled
}

export enum FiltersApiType {
    All,
    Crash,
    Anr
}

export enum JourneyApiStatus {
    Loading,
    Success,
    Error,
    NoData,
    Cancelled
}

export enum MetricsApiStatus {
    Loading,
    Success,
    Error,
    Cancelled
}

export enum SessionsOverviewApiStatus {
    Loading,
    Success,
    Error,
    Cancelled
}

export enum ExceptionsType {
    Crash,
    Anr
}

export enum ExceptionsOverviewApiStatus {
    Loading,
    Success,
    Error,
    Cancelled
}

export enum ExceptionsOverviewPlotApiStatus {
    Loading,
    Success,
    Error,
    NoData,
    Cancelled
}

export enum SessionsOverviewPlotApiStatus {
    Loading,
    Success,
    Error,
    NoData,
    Cancelled
}

export enum ExceptionsDetailsApiStatus {
    Loading,
    Success,
    Error,
    Cancelled
}

export enum ExceptionsDetailsPlotApiStatus {
    Loading,
    Success,
    Error,
    NoData,
    Cancelled
}
export enum ExceptionsDistributionPlotApiStatus {
    Loading,
    Success,
    Error,
    NoData,
    Cancelled
}

export enum CreateTeamApiStatus {
    Init,
    Loading,
    Success,
    Error,
    Cancelled
}

export enum CreateAppApiStatus {
    Init,
    Loading,
    Success,
    Error,
    Cancelled
}

export enum TeamNameChangeApiStatus {
    Init,
    Loading,
    Success,
    Error,
    Cancelled
}

export enum AppNameChangeApiStatus {
    Init,
    Loading,
    Success,
    Error,
    Cancelled
}

export enum RoleChangeApiStatus {
    Init,
    Loading,
    Success,
    Error,
    Cancelled
}

export enum InviteMemberApiStatus {
    Init,
    Loading,
    Success,
    Error,
    Cancelled
}

export enum RemoveMemberApiStatus {
    Init,
    Loading,
    Success,
    Error,
    Cancelled
}

export enum AuthzAndMembersApiStatus {
    Loading,
    Success,
    Error,
    Cancelled
}

export enum SessionReplayApiStatus {
    Loading,
    Success,
    Error,
    Cancelled
}

export enum FetchAlertPrefsApiStatus {
    Loading,
    Success,
    Error,
    Cancelled
}

export enum UpdateAlertPrefsApiStatus {
    Init,
    Loading,
    Success,
    Error,
    Cancelled
}

export enum FetchAppSettingsApiStatus {
    Loading,
    Success,
    Error,
    Cancelled
}

export enum UpdateAppSettingsApiStatus {
    Init,
    Loading,
    Success,
    Error,
    Cancelled
}

export enum FetchUsageApiStatus {
    Loading,
    Success,
    Error,
    NoApps,
    Cancelled
}

export enum SessionType {
    All = 'All Sessions',
    Crashes = 'Crash Sessions',
    ANRs = 'ANR Sessions',
    Issues = 'Crash & ANR Sessions'
}

export const emptyTeam = { 'id': '', 'name': '' }

export const emptyApp = {
    "id": "",
    "team_id": "",
    "name": "",
    "api_key": {
        "created_at": "",
        "key": "",
        "last_seen": null,
        "revoked": false
    },
    "onboarded": false,
    "created_at": "",
    "updated_at": "",
    "platform": null,
    "onboarded_at": null,
    "unique_identifier": null
}

export const emptyJourney = {
    "links": [
        {
            "source": "",
            "target": "",
            "value": 0
        }
    ],
    "nodes": [
        {
            "id": "au.com.shiftyjelly.pocketcasts.ui.MainActivity",
            "issues": {
                "anrs": [
                    {
                        "id": "",
                        "title": "",
                        "count": 0
                    },
                ],
                "crashes": [
                    {
                        "id": "",
                        "title": "",
                        "count": 0
                    },
                ]
            }
        }
    ],
    "totalIssues": 0
}

export const emptyMetrics = {
    "adoption": {
        "all_versions": 0,
        "selected_version": 0,
        "adoption": 0,
        "nan": false
    },
    "anr_free_sessions": {
        "anr_free_sessions": 0,
        "delta": 0,
        "nan": false
    },
    "cold_launch": {
        "delta": 0,
        "nan": false,
        "p95": 0
    },
    "crash_free_sessions": {
        "crash_free_sessions": 0,
        "delta": 0,
        "nan": false
    },
    "hot_launch": {
        "delta": 0,
        "nan": false,
        "p95": 0
    },
    "perceived_anr_free_sessions": {
        "perceived_anr_free_sessions": 0,
        "delta": 0,
        "nan": false
    },
    "perceived_crash_free_sessions": {
        "perceived_crash_free_sessions": 0,
        "delta": 0,
        "nan": false
    },
    "sizes": {
        "average_app_size": 0,
        "selected_app_size": 0,
        "delta": 0,
        "nan": false
    },
    "warm_launch": {
        "delta": 0,
        "nan": false,
        "p95": 0
    }
}

export const emptySessionsOverviewResponse = {
    "meta": {
        "next": false,
        "previous": false
    },
    "results": [] as {
        "session_id": string,
        "app_id": string,
        "first_event_time": string,
        "last_event_time": string,
        "duration": string,
        "matched_free_text": string,
        "attribute": {
            "app_version": "",
            "app_build": "",
            "user_id": "",
            "device_name": "",
            "device_model": "",
            "device_manufacturer": "",
            "os_name": "",
            "os_version": ""
        },
    }[]
}

const emptyExceptionGroup = {
    "id": "",
    "app_id": "",
    "type": "",
    "message": "",
    "method_name": "",
    "file_name": "",
    "line_number": 0,
    "fingerprint": "",
    "count": 0,
    "percentage_contribution": 0,
    "created_at": "",
    "updated_at": ""
}

export const emptyExceptionsOverviewResponse = {
    "meta": {
        "next": false,
        "previous": false
    },
    "results": [] as typeof emptyExceptionGroup[]
}

const emptyCrashGroupDetails = {
    "id": "",
    "session_id": "",
    "timestamp": "",
    "type": "",
    "thread_name": "",
    "attribute": {
        "installation_id": "",
        "app_version": "",
        "app_build": "",
        "app_unique_id": "",
        "measure_sdk_version": "",
        "platform": "",
        "thread_name": "",
        "user_id": "",
        "device_name": "",
        "device_model": "",
        "device_manufacturer": "",
        "device_type": "",
        "device_is_foldable": false,
        "device_is_physical": false,
        "device_density_dpi": 0,
        "device_width_px": 0,
        "device_height_px": 0,
        "device_density": 0.0,
        "device_locale": "",
        "os_name": "",
        "os_version": "",
        "network_type": "",
        "network_provider": "",
        "network_generation": ""
    },
    "exception": {
        "title": "",
        "stacktrace": ""
    },
    "attachments": [
        {
            "id": "",
            "name": "",
            "type": "",
            "key": "",
            "location": ""
        }
    ],
    "threads": [
        {
            "name": "",
            "frames": [
                ""
            ]
        }
    ],
    "attributes": {}
}

export const emptyCrashExceptionsDetailsResponse = {
    "meta": {
        "next": true,
        "previous": false
    },
    "results": [] as typeof emptyCrashGroupDetails[]
}

const emptyAnrGroupDetails = {
    "id": "",
    "session_id": "",
    "timestamp": "",
    "type": "",
    "thread_name": "",
    "attribute": {
        "installation_id": "",
        "app_version": "",
        "app_build": "",
        "app_unique_id": "",
        "measure_sdk_version": "",
        "platform": "",
        "thread_name": "",
        "user_id": "",
        "device_name": "",
        "device_model": "",
        "device_manufacturer": "",
        "device_type": "",
        "device_is_foldable": false,
        "device_is_physical": false,
        "device_density_dpi": 0,
        "device_width_px": 0,
        "device_height_px": 0,
        "device_density": 0.0,
        "device_locale": "",
        "os_name": "",
        "os_version": "",
        "network_type": "",
        "network_provider": "",
        "network_generation": ""
    },
    "anr": {
        "title": "",
        "stacktrace": ""
    },
    "attachments": [
        {
            "id": "",
            "name": "",
            "type": "",
            "key": "",
            "location": ""
        }
    ],
    "threads": [
        {
            "name": "",
            "frames": [
                ""
            ]
        }
    ],
    "attributes": {}
}

export const emptyAnrExceptionsDetailsResponse = {
    "meta": {
        "next": true,
        "previous": false
    },
    "results": [] as typeof emptyAnrGroupDetails[]
}

export const defaultAuthzAndMembers = {
    "can_invite": [
        "viewer"
    ],
    "members": [
        {
            "id": "",
            "name": null,
            "email": "",
            "role": "",
            "last_sign_in_at": "",
            "created_at": "",
            "authz": {
                "can_change_roles": [
                    ""
                ],
                "can_remove": true
            }
        }
    ]
}

export const emptySessionReplay = {
    "app_id": "2b7ddad4-40a6-42a7-9e21-a90577e08263",
    "attribute": {
        "installation_id": "",
        "app_version": "",
        "app_build": "",
        "app_unique_id": "",
        "measure_sdk_version": "",
        "platform": "",
        "thread_name": "",
        "user_id": "",
        "device_name": "",
        "device_model": "",
        "device_manufacturer": "",
        "device_type": "",
        "device_is_foldable": true,
        "device_is_physical": false,
        "device_density_dpi": 0,
        "device_width_px": 0,
        "device_height_px": 0,
        "device_density": 0.0,
        "device_locale": "",
        "os_name": "",
        "os_version": "",
        "network_type": "",
        "network_provider": "",
        "network_generation": ""
    },
    "cpu_usage": [
        {
            "timestamp": "",
            "value": 0.0
        }
    ],
    "duration": 0,
    "memory_usage": [
        {
            "java_max_heap": 0,
            "java_total_heap": 0,
            "java_free_heap": 0,
            "total_pss": 0,
            "rss": 0,
            "native_total_heap": 0,
            "native_free_heap": 0,
            "interval": 0,
            "timestamp": ""
        }
    ],
    "session_id": "",
    "threads": {
        "main": [
            {
                "event_type": "lifecycle_activity",
                "thread_name": "",
                "type": "",
                "class_name": "",
                "intent": "",
                "saved_instance_state": false,
                "timestamp": ""
            },
            {
                "event_type": "lifecycle_app",
                "thread_name": "",
                "type": "",
                "timestamp": ""
            },
            {
                "event_type": "exception",
                "type": "",
                "message": "",
                "method_name": "",
                "file_name": "",
                "line_number": 0,
                "thread_name": "",
                "handled": false,
                "stacktrace": "",
                "foreground": true,
                "timestamp": "",
                "attachments": [
                    {
                        "id": "",
                        "name": "",
                        "type": "",
                        "key": "",
                        "location": ""
                    }
                ]
            }
        ]
    }
}

export const emptyAlertPrefs = {
    crash_rate_spike: {
        email: true
    },
    anr_rate_spike: {
        email: true
    },
    launch_time_spike: {
        email: true
    }
}

export const emptyAppSettings = {
    retention_period: 30
}

export const emptyUsage = [
    {
        "app_id": "",
        "app_name": "",
        "monthly_app_usage": [
            {
                "month_year": "",
                "event_count": 0,
                "session_count": 0
            }
        ]
    }
]

export class AppVersion {
    name: string;
    code: string;
    displayName: string;

    constructor(name: string, code: string) {
        this.name = name;
        this.code = code;
        this.displayName = this.name + ' (' + this.code + ')'
    }
}

export class OsVersion {
    name: string;
    version: string;
    displayName: string;

    constructor(name: string, version: string) {
        this.name = name;
        this.version = version;
        this.displayName = this.name + ' ' + this.version
    }
}

<<<<<<< HEAD
function applyGenericFiltersToUrl(url: string, filters: Filters, keyId: string | null, keyTimestamp: string | null, limit: number | null, offset: number | null) {
=======
export const saveListFiltersToServer = async (filters: Filters) => {
    if (filters.versions.length === 0 &&
        filters.osVersions.length === 0 &&
        filters.countries.length === 0 &&
        filters.networkProviders.length === 0 &&
        filters.networkTypes.length === 0 &&
        filters.networkGenerations.length === 0 &&
        filters.locales.length === 0 &&
        filters.deviceManufacturers.length === 0 &&
        filters.deviceNames.length === 0
    ) {
        return null
    }

    const origin = process.env.NEXT_PUBLIC_API_BASE_URL
    let url = `${origin}/apps/${filters.app.id}/shortFilters`
    const opts = {
        method: 'POST',
        body: JSON.stringify({
            filters: {
                versions: filters.versions.map((v) => v.name),
                version_codes: filters.versions.map((v) => v.code),
                os_names: filters.osVersions.map((v) => v.name),
                os_versions: filters.osVersions.map((v) => v.version),
                countries: filters.countries,
                network_providers: filters.networkProviders,
                network_types: filters.networkTypes,
                network_generations: filters.networkGenerations,
                locales: filters.locales,
                device_manufacturers: filters.deviceManufacturers,
                device_names: filters.deviceNames
            }
        })
    }

    try {
        const res = await fetchMeasure(url, opts);

        if (!res.ok) {
            return null
        }

        const data = await res.json()
        return data.filter_short_code
    } catch {
        return null
    }
}

async function applyGenericFiltersToUrl(url: string, filters: Filters, keyId: string | null, keyTimestamp: string | null, limit: number | null) {
>>>>>>> f6533d87
    const serverFormattedStartDate = formatUserInputDateToServerFormat(filters.startDate)
    const serverFormattedEndDate = formatUserInputDateToServerFormat(filters.endDate)
    const timezone = getTimeZoneForServer()

    const u = new URL(url)
    const searchParams = new URLSearchParams()

    searchParams.append('from', serverFormattedStartDate)
    searchParams.append('to', serverFormattedEndDate)
    searchParams.append('timezone', timezone)

    const filterShortCode = await saveListFiltersToServer(filters)

    if (filterShortCode !== null) {
        searchParams.append('filter_short_code', filterShortCode)
    }

    // Append session type if needed
    if (filters.sessionType === SessionType.Issues) {
        searchParams.append('crash', '1')
        searchParams.append('anr', '1')
    } else if (filters.sessionType === SessionType.Crashes) {
        searchParams.append('crash', '1')
    } else if (filters.sessionType === SessionType.ANRs) {
        searchParams.append('anr', '1')
    }

    // Append free text if present
    if (filters.freeText !== '') {
        searchParams.append('free_text', filters.freeText)
    }

    // Append keyId if present
    if (keyId !== null) {
        searchParams.append('key_id', keyId)
    }

    // Append keyTimestamp if present
    if (keyTimestamp !== null) {
        searchParams.append('key_timestamp', keyTimestamp)
    }

    // Append limit if present
    if (limit !== null) {
        searchParams.append('limit', String(limit))
    }

    // Append offset if present
    if (offset !== null) {
        searchParams.append('offset', String(offset))
    }

    u.search = searchParams.toString()

    return u.toString()
}

export const fetchTeamsFromServer = async (router: AppRouterInstance) => {
    const origin = process.env.NEXT_PUBLIC_API_BASE_URL

    try {
        const res = await fetchMeasure(`${origin}/teams`);

        if (!res.ok) {
            logoutIfAuthError(auth, router, res)
            return { status: TeamsApiStatus.Error, data: null }
        }

        const data: [{ id: string, name: string }] = await res.json()

        return { status: TeamsApiStatus.Success, data: data }
    } catch {
        return { status: TeamsApiStatus.Cancelled, data: null }
    }
}

export const fetchAppsFromServer = async (teamId: string, router: AppRouterInstance) => {
    const origin = process.env.NEXT_PUBLIC_API_BASE_URL

    try {
        const res = await fetchMeasure(`${origin}/teams/${teamId}/apps`);

        if (!res.ok && res.status == 404) {
            return { status: AppsApiStatus.NoApps, data: null }
        }

        if (!res.ok) {
            logoutIfAuthError(auth, router, res)
            return { status: AppsApiStatus.Error, data: null }
        }

        const data = await res.json()
        return { status: AppsApiStatus.Success, data: data }
    } catch {
        return { status: AppsApiStatus.Cancelled, data: null }
    }
}

export const fetchFiltersFromServer = async (selectedApp: typeof emptyApp, filtersApiType: FiltersApiType, router: AppRouterInstance) => {
    if (!selectedApp.onboarded) {
        return { status: FiltersApiStatus.NotOnboarded, data: null }
    }

    const origin = process.env.NEXT_PUBLIC_API_BASE_URL

    let url = `${origin}/apps/${selectedApp.id}/filters`

    // if filter is for Crashes or Anrs, we append a query param indicating it
    if (filtersApiType === FiltersApiType.Crash) {
        url += '?crash=1'
    } else if (filtersApiType === FiltersApiType.Anr) {
        url += '?anr=1'
    }

    try {
        const res = await fetchMeasure(url);

        if (!res.ok) {
            logoutIfAuthError(auth, router, res)
            return { status: FiltersApiStatus.Error, data: null }
        }

        const data = await res.json()

        if (data.versions === null) {
            return { status: FiltersApiStatus.NoData, data: null }
        }

        return { status: FiltersApiStatus.Success, data: data }
    } catch {
        return { status: FiltersApiStatus.Cancelled, data: null }
    }
}

export const fetchJourneyFromServer = async (journeyType: JourneyType, exceptionsGroupdId: string | null, bidirectional: boolean, filters: Filters, router: AppRouterInstance) => {
    // Must pass in exceptionsGroupdId if journey type is crash or anr details
    if ((journeyType === JourneyType.CrashDetails || journeyType === JourneyType.AnrDetails) && exceptionsGroupdId === undefined) {
        return { status: JourneyApiStatus.Error, data: null }
    }

    const origin = process.env.NEXT_PUBLIC_API_BASE_URL

    let url = ''
    if (journeyType === JourneyType.CrashDetails) {
        url = `${origin}/apps/${filters.app.id}/crashGroups/${exceptionsGroupdId}/plots/journey?`
    } else if (journeyType === JourneyType.AnrDetails) {
        url = `${origin}/apps/${filters.app.id}/anrGroups/${exceptionsGroupdId}/plots/journey?`
    } else {
        url = `${origin}/apps/${filters.app.id}/journey?`
    }

    // Append bidirectional value
    url = url + `bigraph=${bidirectional ? '1&' : '0&'}`

<<<<<<< HEAD
    url = applyGenericFiltersToUrl(url, filters, null, null, null, null)
=======
    url = await applyGenericFiltersToUrl(url, filters, null, null, null)
>>>>>>> f6533d87

    try {
        const res = await fetchMeasure(url);

        if (!res.ok) {
            logoutIfAuthError(auth, router, res)
            return { status: JourneyApiStatus.Error, data: null }
        }

        const data = await res.json()

        return { status: JourneyApiStatus.Success, data: data }
    } catch {
        return { status: JourneyApiStatus.Cancelled, data: null }
    }
}

export const fetchMetricsFromServer = async (filters: Filters, router: AppRouterInstance) => {
    const origin = process.env.NEXT_PUBLIC_API_BASE_URL

    let url = `${origin}/apps/${filters.app.id}/metrics?`

<<<<<<< HEAD
    url = applyGenericFiltersToUrl(url, filters, null, null, null, null)
=======
    url = await applyGenericFiltersToUrl(url, filters, null, null, null)
>>>>>>> f6533d87

    try {
        const res = await fetchMeasure(url);

        if (!res.ok) {
            logoutIfAuthError(auth, router, res)
            return { status: MetricsApiStatus.Error, data: null }
        }

        const data = await res.json()

        return { status: MetricsApiStatus.Success, data: data }
    } catch {
        return { status: MetricsApiStatus.Cancelled, data: null }
    }
}

export const fetchSessionsOverviewFromServer = async (filters: Filters, keyId: string | null, keyTimestamp: string | null, limit: number, offset: number, router: AppRouterInstance) => {
    const origin = process.env.NEXT_PUBLIC_API_BASE_URL

    var url = `${origin}/apps/${filters.app.id}/sessions?`

<<<<<<< HEAD
    url = applyGenericFiltersToUrl(url, filters, keyId, keyTimestamp, limit, offset)
=======
    url = await applyGenericFiltersToUrl(url, filters, keyId, null, limit)
>>>>>>> f6533d87

    try {
        const res = await fetchMeasure(url);

        if (!res.ok) {
            logoutIfAuthError(auth, router, res)
            return { status: SessionsOverviewApiStatus.Error, data: null }
        }

        const data = await res.json()

        return { status: SessionsOverviewApiStatus.Success, data: data }
    } catch {
        return { status: SessionsOverviewApiStatus.Cancelled, data: null }
    }
}

export const fetchSessionsOverviewPlotFromServer = async (filters: Filters, router: AppRouterInstance) => {
    const origin = process.env.NEXT_PUBLIC_API_BASE_URL

    var url = `${origin}/apps/${filters.app.id}/sessions/plots/instances?`

<<<<<<< HEAD
    url = applyGenericFiltersToUrl(url, filters, null, null, null, null)
=======
    url = await applyGenericFiltersToUrl(url, filters, null, null, null)
>>>>>>> f6533d87

    try {
        const res = await fetchMeasure(url);

        if (!res.ok) {
            logoutIfAuthError(auth, router, res)
            return { status: SessionsOverviewPlotApiStatus.Error, data: null }
        }

        const data = await res.json()

        if (data === null) {
            return { status: SessionsOverviewPlotApiStatus.NoData, data: null }
        }

        return { status: SessionsOverviewPlotApiStatus.Success, data: data }
    } catch {
        return { status: SessionsOverviewPlotApiStatus.Cancelled, data: null }
    }
}

export const fetchExceptionsOverviewFromServer = async (exceptionsType: ExceptionsType, filters: Filters, keyId: string | null, limit: number, router: AppRouterInstance) => {
    const origin = process.env.NEXT_PUBLIC_API_BASE_URL

    var url = ""
    if (exceptionsType === ExceptionsType.Crash) {
        url = `${origin}/apps/${filters.app.id}/crashGroups?`
    } else {
        url = `${origin}/apps/${filters.app.id}/anrGroups?`
    }

<<<<<<< HEAD
    url = applyGenericFiltersToUrl(url, filters, keyId, null, limit, null)
=======
    url = await applyGenericFiltersToUrl(url, filters, keyId, null, limit)
>>>>>>> f6533d87

    try {
        const res = await fetchMeasure(url);

        if (!res.ok) {
            logoutIfAuthError(auth, router, res)
            return { status: ExceptionsOverviewApiStatus.Error, data: null }
        }

        const data = await res.json()

        return { status: ExceptionsOverviewApiStatus.Success, data: data }
    } catch {
        return { status: ExceptionsOverviewApiStatus.Cancelled, data: null }
    }

}

export const fetchExceptionsDetailsFromServer = async (exceptionsType: ExceptionsType, exceptionsGroupdId: string, filters: Filters, keyId: string | null, keyTimestamp: string | null, limit: number, router: AppRouterInstance) => {
    const origin = process.env.NEXT_PUBLIC_API_BASE_URL

    var url = ""
    if (exceptionsType === ExceptionsType.Crash) {
        url = `${origin}/apps/${filters.app.id}/crashGroups/${exceptionsGroupdId}/crashes?`
    } else {
        url = `${origin}/apps/${filters.app.id}/anrGroups/${exceptionsGroupdId}/anrs?`
    }

<<<<<<< HEAD
    url = applyGenericFiltersToUrl(url, filters, keyId, keyTimestamp, limit, null)
=======
    url = await applyGenericFiltersToUrl(url, filters, keyId, keyTimestamp, limit)
>>>>>>> f6533d87

    try {
        const res = await fetchMeasure(url);

        if (!res.ok) {
            logoutIfAuthError(auth, router, res)
            return { status: ExceptionsDetailsApiStatus.Error, data: null }
        }

        const data = await res.json()

        return { status: ExceptionsDetailsApiStatus.Success, data: data }
    } catch {
        return { status: ExceptionsDetailsApiStatus.Cancelled, data: null }
    }

}

export const fetchExceptionsOverviewPlotFromServer = async (exceptionsType: ExceptionsType, filters: Filters, router: AppRouterInstance) => {
    const origin = process.env.NEXT_PUBLIC_API_BASE_URL

    var url = ""
    if (exceptionsType === ExceptionsType.Crash) {
        url = `${origin}/apps/${filters.app.id}/crashGroups/plots/instances?`
    } else {
        url = `${origin}/apps/${filters.app.id}/anrGroups/plots/instances?`
    }

<<<<<<< HEAD
    url = applyGenericFiltersToUrl(url, filters, null, null, null, null)
=======
    url = await applyGenericFiltersToUrl(url, filters, null, null, null)
>>>>>>> f6533d87

    try {
        const res = await fetchMeasure(url);

        if (!res.ok) {
            logoutIfAuthError(auth, router, res)
            return { status: ExceptionsOverviewPlotApiStatus.Error, data: null }
        }

        const data = await res.json()

        if (data === null) {
            return { status: ExceptionsOverviewPlotApiStatus.NoData, data: null }
        }

        return { status: ExceptionsOverviewPlotApiStatus.Success, data: data }
    } catch {
        return { status: ExceptionsOverviewPlotApiStatus.Cancelled, data: null }
    }
}


export const fetchExceptionsDetailsPlotFromServer = async (exceptionsType: ExceptionsType, exceptionsGroupdId: string, filters: Filters, router: AppRouterInstance) => {
    const origin = process.env.NEXT_PUBLIC_API_BASE_URL

    var url = ""
    if (exceptionsType === ExceptionsType.Crash) {
        url = `${origin}/apps/${filters.app.id}/crashGroups/${exceptionsGroupdId}/plots/instances?`
    } else {
        url = `${origin}/apps/${filters.app.id}/anrGroups/${exceptionsGroupdId}/plots/instances?`
    }

<<<<<<< HEAD
    url = applyGenericFiltersToUrl(url, filters, null, null, null, null)
=======
    url = await applyGenericFiltersToUrl(url, filters, null, null, null)
>>>>>>> f6533d87

    try {
        const res = await fetchMeasure(url);

        if (!res.ok) {
            logoutIfAuthError(auth, router, res)
            return { status: ExceptionsDetailsPlotApiStatus.Error, data: null }
        }

        const data = await res.json()

        if (data === null) {
            return { status: ExceptionsDetailsPlotApiStatus.NoData, data: null }
        }

        return { status: ExceptionsDetailsPlotApiStatus.Success, data: data }
    } catch {
        return { status: ExceptionsDetailsPlotApiStatus.Cancelled, data: null }
    }
}

export const fetchExceptionsDistributionPlotFromServer = async (exceptionsType: ExceptionsType, exceptionsGroupdId: string, filters: Filters, router: AppRouterInstance) => {
    const origin = process.env.NEXT_PUBLIC_API_BASE_URL

    var url = ""
    if (exceptionsType === ExceptionsType.Crash) {
        url = `${origin}/apps/${filters.app.id}/crashGroups/${exceptionsGroupdId}/plots/distribution?`
    } else {
        url = `${origin}/apps/${filters.app.id}/anrGroups/${exceptionsGroupdId}/plots/distribution?`
    }

<<<<<<< HEAD
    url = applyGenericFiltersToUrl(url, filters, null, null, null, null)
=======
    url = await applyGenericFiltersToUrl(url, filters, null, null, null)
>>>>>>> f6533d87

    try {
        const res = await fetchMeasure(url);

        if (!res.ok) {
            logoutIfAuthError(auth, router, res)
            return { status: ExceptionsDistributionPlotApiStatus.Error, data: null }
        }

        const data = await res.json()

        if (data === null || Object.values(data).every(value => typeof value === 'object' && value !== null && Object.keys(value).length === 0)) {
            return { status: ExceptionsDistributionPlotApiStatus.NoData, data: null }
        }

        return { status: ExceptionsDistributionPlotApiStatus.Success, data: data }
    } catch {
        return { status: ExceptionsDistributionPlotApiStatus.Cancelled, data: null }
    }
}

export const fetchAuthzAndMembersFromServer = async (teamId: string, router: AppRouterInstance) => {
    const origin = process.env.NEXT_PUBLIC_API_BASE_URL

    try {
        const res = await fetchMeasure(`${origin}/teams/${teamId}/authz`);
        if (!res.ok) {
            logoutIfAuthError(auth, router, res)
            return { status: AuthzAndMembersApiStatus.Error, data: null }
        }

        const data = await res.json()

        return { status: AuthzAndMembersApiStatus.Success, data: data }
    } catch {
        return { status: AuthzAndMembersApiStatus.Cancelled, data: null }
    }
}

export const fetchSessionReplayFromServer = async (appId: string, sessionId: string, router: AppRouterInstance) => {
    const origin = process.env.NEXT_PUBLIC_API_BASE_URL

    try {
        const res = await fetchMeasure(`${origin}/apps/${appId}/sessions/${sessionId}`);
        if (!res.ok) {
            logoutIfAuthError(auth, router, res)
            return { status: SessionReplayApiStatus.Error, data: null }
        }

        const data = await res.json()

        return { status: SessionReplayApiStatus.Success, data: data }
    } catch {
        return { status: SessionReplayApiStatus.Cancelled, data: null }
    }
}

export const changeTeamNameFromServer = async (teamId: string, newTeamName: string, router: AppRouterInstance) => {
    const origin = process.env.NEXT_PUBLIC_API_BASE_URL
    const opts = {
        method: 'PATCH',
        body: JSON.stringify({ name: newTeamName })
    };

    try {
        const res = await fetchMeasure(`${origin}/teams/${teamId}/rename`, opts);
        if (!res.ok) {
            logoutIfAuthError(auth, router, res)
            return { status: TeamNameChangeApiStatus.Error }
        }

        return { status: TeamNameChangeApiStatus.Success }
    } catch {
        return { status: TeamNameChangeApiStatus.Cancelled }
    }
}

export const createTeamFromServer = async (teamName: string, router: AppRouterInstance) => {
    const origin = process.env.NEXT_PUBLIC_API_BASE_URL
    const opts = {
        method: 'POST',
        body: JSON.stringify({ name: teamName })
    };

    try {
        const res = await fetchMeasure(`${origin}/teams`, opts);
        const data = await res.json()

        if (!res.ok) {
            logoutIfAuthError(auth, router, res)
            return { status: CreateTeamApiStatus.Error, error: data.error }
        }

        return { status: CreateTeamApiStatus.Success }
    } catch {
        return { status: CreateTeamApiStatus.Cancelled }
    }
}

export const createAppFromServer = async (teamId: string, appName: string, router: AppRouterInstance) => {
    const origin = process.env.NEXT_PUBLIC_API_BASE_URL
    const opts = {
        method: 'POST',
        body: JSON.stringify({ name: appName })
    };

    try {
        const res = await fetchMeasure(`${origin}/teams/${teamId}/apps`, opts);
        const data = await res.json()

        if (!res.ok) {
            logoutIfAuthError(auth, router, res)
            return { status: CreateAppApiStatus.Error, error: data.error }
        }

        return { status: CreateAppApiStatus.Success, data: data }
    } catch {
        return { status: CreateAppApiStatus.Cancelled }
    }
}

export const changeRoleFromServer = async (teamId: string, newRole: string, memberId: string, router: AppRouterInstance) => {
    const origin = process.env.NEXT_PUBLIC_API_BASE_URL
    const opts = {
        method: 'PATCH',
        body: JSON.stringify({ role: newRole.toLocaleLowerCase() })
    };

    try {
        const res = await fetchMeasure(`${origin}/teams/${teamId}/members/${memberId}/role`, opts);
        const data = await res.json()

        if (!res.ok) {
            logoutIfAuthError(auth, router, res)
            return { status: RoleChangeApiStatus.Error, error: data.error }
        }

        return { status: RoleChangeApiStatus.Success }
    } catch {
        return { status: RoleChangeApiStatus.Cancelled }
    }
}

export const inviteMemberFromServer = async (teamId: string, email: string, role: string, router: AppRouterInstance) => {
    const origin = process.env.NEXT_PUBLIC_API_BASE_URL
    const lowerCaseRole = role.toLocaleLowerCase()
    const opts = {
        method: 'POST',
        headers: {
            "Content-Type": `application/json`,
        },
        body: JSON.stringify([{ email: email, role: lowerCaseRole }])
    };

    try {
        const res = await fetchMeasure(`${origin}/teams/${teamId}/invite`, opts);
        const data = await res.json();

        if (!res.ok) {
            logoutIfAuthError(auth, router, res)
            return { status: InviteMemberApiStatus.Error, error: data.error }
        }

        return { status: InviteMemberApiStatus.Success }
    } catch {
        return { status: InviteMemberApiStatus.Cancelled }
    }
}

export const removeMemberFromServer = async (teamId: string, memberId: string, router: AppRouterInstance) => {
    const origin = process.env.NEXT_PUBLIC_API_BASE_URL
    const opts = {
        method: 'DELETE',
    };

    try {
        const res = await fetchMeasure(`${origin}/teams/${teamId}/members/${memberId}`, opts);
        const data = await res.json()

        if (!res.ok) {
            logoutIfAuthError(auth, router, res)
            return { status: RemoveMemberApiStatus.Error, error: data.error }
        }

        return { status: RemoveMemberApiStatus.Success }
    } catch {
        return { status: RemoveMemberApiStatus.Cancelled }
    }
}

export const fetchAlertPrefsFromServer = async (appId: string, router: AppRouterInstance) => {
    const origin = process.env.NEXT_PUBLIC_API_BASE_URL

    try {
        const res = await fetchMeasure(`${origin}/apps/${appId}/alertPrefs`);

        if (!res.ok) {
            logoutIfAuthError(auth, router, res)
            return { status: FetchAlertPrefsApiStatus.Error, data: null }
        }

        const data = await res.json()

        return { status: FetchAlertPrefsApiStatus.Success, data: data }
    } catch {
        return { status: FetchAlertPrefsApiStatus.Cancelled, data: null }
    }
}

export const updateAlertPrefsFromServer = async (appdId: string, alertPrefs: typeof emptyAlertPrefs, router: AppRouterInstance) => {
    const origin = process.env.NEXT_PUBLIC_API_BASE_URL
    const opts = {
        method: 'PATCH',
        body: JSON.stringify(alertPrefs)
    };

    try {
        const res = await fetchMeasure(`${origin}/apps/${appdId}/alertPrefs`, opts);
        const data = await res.json()

        if (!res.ok) {
            logoutIfAuthError(auth, router, res)
            return { status: UpdateAlertPrefsApiStatus.Error, error: data.error }
        }

        return { status: UpdateAlertPrefsApiStatus.Success }
    } catch {
        return { status: UpdateAlertPrefsApiStatus.Cancelled }
    }
}

export const fetchAppSettingsFromServer = async (appId: string, router: AppRouterInstance) => {
    const origin = process.env.NEXT_PUBLIC_API_BASE_URL

    try {
        const res = await fetchMeasure(`${origin}/apps/${appId}/settings`);

        if (!res.ok) {
            logoutIfAuthError(auth, router, res)
            return { status: FetchAppSettingsApiStatus.Error, data: null }
        }

        const data = await res.json()

        return { status: FetchAppSettingsApiStatus.Success, data: data }
    } catch {
        return { status: FetchAppSettingsApiStatus.Cancelled, data: null }
    }
}

export const updateAppSettingsFromServer = async (appdId: string, appSettings: typeof emptyAppSettings, router: AppRouterInstance) => {
    const origin = process.env.NEXT_PUBLIC_API_BASE_URL
    const opts = {
        method: 'PATCH',
        body: JSON.stringify(appSettings)
    };

    try {
        const res = await fetchMeasure(`${origin}/apps/${appdId}/settings`, opts);
        const data = await res.json()

        if (!res.ok) {
            logoutIfAuthError(auth, router, res)
            return { status: UpdateAppSettingsApiStatus.Error, error: data.error }
        }

        return { status: UpdateAppSettingsApiStatus.Success }
    } catch {
        return { status: UpdateAppSettingsApiStatus.Cancelled }
    }
}

export const changeAppNameFromServer = async (appId: string, newAppName: string, router: AppRouterInstance) => {
    const origin = process.env.NEXT_PUBLIC_API_BASE_URL
    const opts = {
        method: 'PATCH',
        body: JSON.stringify({ name: newAppName })
    };

    try {
        const res = await fetchMeasure(`${origin}/apps/${appId}/rename`, opts);
        if (!res.ok) {
            logoutIfAuthError(auth, router, res)
            return { status: AppNameChangeApiStatus.Error }
        }

        return { status: AppNameChangeApiStatus.Success }
    } catch {
        return { status: AppNameChangeApiStatus.Cancelled }
    }
}

export const fetchUsageFromServer = async (teamId: string, router: AppRouterInstance) => {
    const origin = process.env.NEXT_PUBLIC_API_BASE_URL

    try {
        const res = await fetchMeasure(`${origin}/teams/${teamId}/usage`);

        if (!res.ok && res.status == 404) {
            return { status: FetchUsageApiStatus.NoApps, data: null }
        }

        if (!res.ok) {
            logoutIfAuthError(auth, router, res)
            return { status: FetchUsageApiStatus.Error, data: null }
        }

        const data = await res.json()

        return { status: FetchUsageApiStatus.Success, data: data }
    } catch {
        return { status: FetchUsageApiStatus.Cancelled, data: null }
    }
}<|MERGE_RESOLUTION|>--- conflicted
+++ resolved
@@ -673,9 +673,6 @@
     }
 }
 
-<<<<<<< HEAD
-function applyGenericFiltersToUrl(url: string, filters: Filters, keyId: string | null, keyTimestamp: string | null, limit: number | null, offset: number | null) {
-=======
 export const saveListFiltersToServer = async (filters: Filters) => {
     if (filters.versions.length === 0 &&
         filters.osVersions.length === 0 &&
@@ -725,8 +722,7 @@
     }
 }
 
-async function applyGenericFiltersToUrl(url: string, filters: Filters, keyId: string | null, keyTimestamp: string | null, limit: number | null) {
->>>>>>> f6533d87
+async function applyGenericFiltersToUrl(url: string, filters: Filters, keyId: string | null, keyTimestamp: string | null, limit: number | null, offset: number | null) {
     const serverFormattedStartDate = formatUserInputDateToServerFormat(filters.startDate)
     const serverFormattedEndDate = formatUserInputDateToServerFormat(filters.endDate)
     const timezone = getTimeZoneForServer()
@@ -881,11 +877,7 @@
     // Append bidirectional value
     url = url + `bigraph=${bidirectional ? '1&' : '0&'}`
 
-<<<<<<< HEAD
-    url = applyGenericFiltersToUrl(url, filters, null, null, null, null)
-=======
-    url = await applyGenericFiltersToUrl(url, filters, null, null, null)
->>>>>>> f6533d87
+    url = await applyGenericFiltersToUrl(url, filters, null, null, null, null)
 
     try {
         const res = await fetchMeasure(url);
@@ -908,11 +900,7 @@
 
     let url = `${origin}/apps/${filters.app.id}/metrics?`
 
-<<<<<<< HEAD
-    url = applyGenericFiltersToUrl(url, filters, null, null, null, null)
-=======
-    url = await applyGenericFiltersToUrl(url, filters, null, null, null)
->>>>>>> f6533d87
+    url = await applyGenericFiltersToUrl(url, filters, null, null, null, null)
 
     try {
         const res = await fetchMeasure(url);
@@ -935,11 +923,7 @@
 
     var url = `${origin}/apps/${filters.app.id}/sessions?`
 
-<<<<<<< HEAD
-    url = applyGenericFiltersToUrl(url, filters, keyId, keyTimestamp, limit, offset)
-=======
-    url = await applyGenericFiltersToUrl(url, filters, keyId, null, limit)
->>>>>>> f6533d87
+    url = await applyGenericFiltersToUrl(url, filters, keyId, keyTimestamp, limit, offset)
 
     try {
         const res = await fetchMeasure(url);
@@ -962,11 +946,7 @@
 
     var url = `${origin}/apps/${filters.app.id}/sessions/plots/instances?`
 
-<<<<<<< HEAD
-    url = applyGenericFiltersToUrl(url, filters, null, null, null, null)
-=======
-    url = await applyGenericFiltersToUrl(url, filters, null, null, null)
->>>>>>> f6533d87
+    url = await applyGenericFiltersToUrl(url, filters, null, null, null, null)
 
     try {
         const res = await fetchMeasure(url);
@@ -998,11 +978,7 @@
         url = `${origin}/apps/${filters.app.id}/anrGroups?`
     }
 
-<<<<<<< HEAD
-    url = applyGenericFiltersToUrl(url, filters, keyId, null, limit, null)
-=======
-    url = await applyGenericFiltersToUrl(url, filters, keyId, null, limit)
->>>>>>> f6533d87
+    url = await applyGenericFiltersToUrl(url, filters, keyId, null, limit, null)
 
     try {
         const res = await fetchMeasure(url);
@@ -1031,11 +1007,7 @@
         url = `${origin}/apps/${filters.app.id}/anrGroups/${exceptionsGroupdId}/anrs?`
     }
 
-<<<<<<< HEAD
-    url = applyGenericFiltersToUrl(url, filters, keyId, keyTimestamp, limit, null)
-=======
-    url = await applyGenericFiltersToUrl(url, filters, keyId, keyTimestamp, limit)
->>>>>>> f6533d87
+    url = await applyGenericFiltersToUrl(url, filters, keyId, keyTimestamp, limit, null)
 
     try {
         const res = await fetchMeasure(url);
@@ -1064,11 +1036,7 @@
         url = `${origin}/apps/${filters.app.id}/anrGroups/plots/instances?`
     }
 
-<<<<<<< HEAD
-    url = applyGenericFiltersToUrl(url, filters, null, null, null, null)
-=======
-    url = await applyGenericFiltersToUrl(url, filters, null, null, null)
->>>>>>> f6533d87
+    url = await applyGenericFiltersToUrl(url, filters, null, null, null, null)
 
     try {
         const res = await fetchMeasure(url);
@@ -1101,11 +1069,7 @@
         url = `${origin}/apps/${filters.app.id}/anrGroups/${exceptionsGroupdId}/plots/instances?`
     }
 
-<<<<<<< HEAD
-    url = applyGenericFiltersToUrl(url, filters, null, null, null, null)
-=======
-    url = await applyGenericFiltersToUrl(url, filters, null, null, null)
->>>>>>> f6533d87
+    url = await applyGenericFiltersToUrl(url, filters, null, null, null, null)
 
     try {
         const res = await fetchMeasure(url);
@@ -1137,11 +1101,7 @@
         url = `${origin}/apps/${filters.app.id}/anrGroups/${exceptionsGroupdId}/plots/distribution?`
     }
 
-<<<<<<< HEAD
-    url = applyGenericFiltersToUrl(url, filters, null, null, null, null)
-=======
-    url = await applyGenericFiltersToUrl(url, filters, null, null, null)
->>>>>>> f6533d87
+    url = await applyGenericFiltersToUrl(url, filters, null, null, null, null)
 
     try {
         const res = await fetchMeasure(url);
