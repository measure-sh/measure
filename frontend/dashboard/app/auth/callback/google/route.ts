import { NextResponse } from "next/server";
import { setCookiesFromJWT } from "../../cookie";

export const dynamic = "force-dynamic";

const origin = process?.env?.NEXT_PUBLIC_SITE_URL;
const apiOrigin = process?.env?.API_BASE_URL;

export async function POST(request: Request) {
  const { searchParams } = new URL(request.url);
  const errRedirectUrl = `${origin}/auth/login?error=Could not sign in with Google`;
  const nonce = searchParams.get("nonce");
  const state = searchParams.get("state");

  const formdata = await request.formData();
  const credential = formdata.get("credential");

  if (!credential) {
    console.log("google login failure: no credential");
    return NextResponse.redirect(errRedirectUrl, { status: 302 });
  }

  if (state && !nonce) {
    console.log("google login failure: no nonce");
    return NextResponse.redirect(errRedirectUrl, { status: 302 });
  }

  if (nonce && !state) {
    console.log("google login failure: no state");
    return NextResponse.redirect(errRedirectUrl, { status: 302 });
  }

  // Google API JavaScript client has an open issue where
  // it does not send nonce or state in its authorization
  // callback
  // See: https://github.com/google/google-api-javascript-client/issues/843
  //
  // If nonce and state, both are  empty, we consider it
  // valid and proceed for now, while keeping an eye out
  // on the user agent.
  if (!nonce && !state) {
    const headers = Object.fromEntries(request.headers);
    console.log(
      `google login warning: nonce and state both are missing, request possibly originated from Safari, check UA: ${headers["user-agent"]}`,
    );
  }

  const res = await fetch(`${apiOrigin}/auth/google`, {
    method: "POST",
    headers: {
      "Content-Type": "application/json",
    },
    body: JSON.stringify({
      credential: String(credential),
      state,
      nonce,
    }),
  });

  if (!res.ok) {
<<<<<<< HEAD
    console.log(`google login failure: post /auth/google returned ${res.status}`)
    const data = await res.json()
    console.log({ data })
    return NextResponse.redirect(errRedirectUrl, { status: 302 })
=======
    console.log(
      `google login failure: post /auth/google returned ${res.status}`,
    );
    return NextResponse.redirect(errRedirectUrl, { status: 302 });
>>>>>>> 79310895
  }

  const data = await res.json();

  // Create a response with redirect
  let response = NextResponse.redirect(
    // Redirect to overview page with own team Id
    new URL(`${origin}/${data.own_team_id}/overview`),
    { status: 303 },
  );

  return setCookiesFromJWT(data.access_token, data.refresh_token, response);
}<|MERGE_RESOLUTION|>--- conflicted
+++ resolved
@@ -58,17 +58,10 @@
   });
 
   if (!res.ok) {
-<<<<<<< HEAD
-    console.log(`google login failure: post /auth/google returned ${res.status}`)
-    const data = await res.json()
-    console.log({ data })
-    return NextResponse.redirect(errRedirectUrl, { status: 302 })
-=======
     console.log(
       `google login failure: post /auth/google returned ${res.status}`,
     );
     return NextResponse.redirect(errRedirectUrl, { status: 302 });
->>>>>>> 79310895
   }
 
   const data = await res.json();
