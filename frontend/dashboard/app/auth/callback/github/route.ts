import { NextResponse } from "next/server";
import { setCookiesFromJWT } from "../../cookie";

export const dynamic = "force-dynamic";

const origin = process?.env?.NEXT_PUBLIC_SITE_URL;
const apiOrigin = process?.env?.API_BASE_URL;

export async function GET(request: Request) {
  const { searchParams } = new URL(request.url);
  const code = searchParams.get("code");
  const state = searchParams.get("state");
  const errRedirectUrl = `${origin}/auth/login?error=Could not sign in with GitHub`;
  if (!code) {
    console.log("GitHub login failure: no nonce");
    return NextResponse.redirect(errRedirectUrl, { status: 302 });
  }

  if (!state) {
    console.log("GitHub login failure: no state");
    return NextResponse.redirect(errRedirectUrl, { status: 302 });
  }

  const res = await fetch(`${apiOrigin}/auth/github`, {
    method: "POST",
    headers: {
      "Content-Type": "application/json",
    },
    body: JSON.stringify({
      type: "code",
      state,
      code,
    }),
  });

  if (!res.ok) {
<<<<<<< HEAD
    console.log(`Github login failure: post /auth/github returned ${res.status}`)
    const data = await res.json()
    console.log({ data })
    return NextResponse.redirect(errRedirectUrl, { status: 302 })
=======
    console.log(
      `GitHub login failure: post /auth/github returned ${res.status}`,
    );
    return NextResponse.redirect(errRedirectUrl, { status: 302 });
>>>>>>> 79310895
  }

  const data = await res.json();

  // Create a response with redirect
  let response = NextResponse.redirect(
    // Redirect to overview page with own team Id
    new URL(`${origin}/${data.own_team_id}/overview`),
    { status: 303 },
  );

  return setCookiesFromJWT(data.access_token, data.refresh_token, response);
}<|MERGE_RESOLUTION|>--- conflicted
+++ resolved
@@ -34,17 +34,12 @@
   });
 
   if (!res.ok) {
-<<<<<<< HEAD
-    console.log(`Github login failure: post /auth/github returned ${res.status}`)
-    const data = await res.json()
-    console.log({ data })
-    return NextResponse.redirect(errRedirectUrl, { status: 302 })
-=======
     console.log(
       `GitHub login failure: post /auth/github returned ${res.status}`,
     );
+    const data = await res.json();
+    console.log(data);
     return NextResponse.redirect(errRedirectUrl, { status: 302 });
->>>>>>> 79310895
   }
 
   const data = await res.json();
