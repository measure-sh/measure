//
//  ViewController.swift
//  MeasureDemo
//
//  Created by Adwin Ross on 12/08/24.
//

import UIKit
import SwiftUI
import Measure

@objc final class ViewController: MsrViewController, UITableViewDelegate, UITableViewDataSource {
    let crashTypes = [
        "Abort",
        "Bad Pointer",
        "Corrupt Memory",
        "Corrupt Object",
        "Deadlock",
        "NSException",
        "Stack Overflow",
        "Zombie",
        "Zombie NSException",
        "Background thread crash",
        "Segmentation Fault (SIGSEGV)",
        "Abnormal Termination (SIGABRT)",
        "Illegal Instruction (SIGILL)",
        "Bus Error (SIGBUS)"
    ]
    var span: Span?

    override func viewDidLoad() {
        super.viewDidLoad()
<<<<<<< HEAD
        span = Measure.shared.startSpan(name: "ViewControllerviewDidLoad")
=======
        span = Measure.shared.startSpan(name: "ViewController.viewDidLoad")
>>>>>>> 56b0e859
        let attributes: [String: AttributeValue] = ["user_name": .string("Alice"),
                                                    "paid_user": .boolean(true),
                                                    "credit_balance": .int(1000),
                                                    "latitude": .double(30.2661403415387)]
        span?.setAttributes(attributes)

        self.title = "Swift View Controller"
        let tableView = UITableView(frame: view.bounds, style: .plain)
        tableView.accessibilityIdentifier = "HomeTableView"
        tableView.delegate = self
        tableView.dataSource = self

        tableView.register(UITableViewCell.self, forCellReuseIdentifier: "cell")

        let headerView = createTableHeaderView()
        tableView.tableHeaderView = headerView

        view.addSubview(tableView)
    }

    override func viewWillDisappear(_ animated: Bool) {
        super.viewWillDisappear(animated)
        span?.setCheckpoint("ViewController.viewWillDisappear")
    }
    override func viewDidDisappear(_ animated: Bool) {
        super.viewDidDisappear(animated)
        let attributes: [String: AttributeValue] = ["user_name": .string("Alice"),
                                                    "paid_user": .boolean(true),
                                                    "credit_balance": .int(1000),
                                                    "latitude": .double(30.2661403415387)]
        Measure.shared.trackEvent(name: "custom_event", attributes: attributes, timestamp: nil)
        span?.end()
    }

    override func viewDidAppear(_ animated: Bool) {
<<<<<<< HEAD
        span?.end()
=======
        span?.setCheckpoint("ViewController.viewDidAppear")
>>>>>>> 56b0e859
        super.viewDidAppear(animated)
        Measure.shared.trackScreenView("Home")
    }

    override func viewWillAppear(_ animated: Bool) {
<<<<<<< HEAD
        span?.setCheckpoint("ViewControllerviewWillAppear")
=======
        span?.setCheckpoint("ViewController.viewWillAppear")
>>>>>>> 56b0e859
        super.viewWillAppear(animated)
    }
    // MARK: - Table Header View with Buttons

    func createTableHeaderView() -> UIView {
        let headerView = UIView(frame: CGRect(x: 0, y: 0, width: view.bounds.width, height: 150))

        let buttonTitles = ["SwiftUI Controller", "Objc Controller", "Collection Controller", "System Controls"]

        // Create vertical stack views to hold two buttons each
        let verticalStackView1 = UIStackView()
        verticalStackView1.axis = .vertical
        verticalStackView1.distribution = .fillEqually
        verticalStackView1.spacing = 8

        let verticalStackView2 = UIStackView()
        verticalStackView2.axis = .vertical
        verticalStackView2.distribution = .fillEqually
        verticalStackView2.spacing = 8

        for (index, title) in buttonTitles.enumerated() {
            let button = UIButton(type: .system)
            button.layer.cornerRadius = 8
            button.layer.borderWidth = 1
            button.layer.borderColor = UIColor.systemBlue.cgColor
            button.setTitle(title, for: .normal)
            button.tag = index
            button.addTarget(self, action: #selector(headerButtonTapped(_:)), for: .touchUpInside)

            if index < 2 {
                verticalStackView1.addArrangedSubview(button)
            } else {
                verticalStackView2.addArrangedSubview(button)
            }
        }

        let horizontalStackView = UIStackView(arrangedSubviews: [verticalStackView1, verticalStackView2])
        horizontalStackView.axis = .horizontal
        horizontalStackView.distribution = .fillEqually
        horizontalStackView.spacing = 16

        horizontalStackView.translatesAutoresizingMaskIntoConstraints = false
        headerView.addSubview(horizontalStackView)

        NSLayoutConstraint.activate([
            horizontalStackView.leadingAnchor.constraint(equalTo: headerView.leadingAnchor, constant: 20),
            horizontalStackView.trailingAnchor.constraint(equalTo: headerView.trailingAnchor, constant: -20),
            horizontalStackView.topAnchor.constraint(equalTo: headerView.topAnchor, constant: 8),
            horizontalStackView.bottomAnchor.constraint(equalTo: headerView.bottomAnchor, constant: -8)
        ])

        return headerView
    }

    @objc func headerButtonTapped(_ sender: UIButton) {
        switch sender.tag {
        case 0:
            let swiftUIView = SwiftUIDetailViewController()
            let hostingController = UIHostingController(rootView: swiftUIView)
            self.navigationController?.pushViewController(hostingController, animated: true)
        case 1:
            let controller = ObjcDetailViewController()
            self.navigationController?.pushViewController(controller, animated: true)
        case 2:
            let controller = CollectionViewController()
            self.navigationController?.pushViewController(controller, animated: true)
        case 3:
            if let controller = self.storyboard?.instantiateViewController(withIdentifier: "ControlsViewController") {
                self.navigationController?.pushViewController(controller, animated: true)
            }
        default:
            let controller = ControlsViewController()
            self.navigationController?.pushViewController(controller, animated: true)
        }
    }

    // MARK: - UITableViewDataSource

    func tableView(_ tableView: UITableView, numberOfRowsInSection section: Int) -> Int {
        return crashTypes.count
    }

    func tableView(_ tableView: UITableView, cellForRowAt indexPath: IndexPath) -> UITableViewCell {
        let cell = tableView.dequeueReusableCell(withIdentifier: "cell", for: indexPath)
        cell.textLabel?.text = crashTypes[indexPath.row]
        return cell
    }

    // MARK: - UITableViewDelegate

    func tableView(_ tableView: UITableView, didSelectRowAt indexPath: IndexPath) {
        let selectedCrashType = crashTypes[indexPath.row]
        triggerCrash(type: selectedCrashType)
    }

    // MARK: - Crash Triggers

    func triggerCrash(type: String) { // swiftlint:disable:this cyclomatic_complexity function_body_length
        switch type {
        case "Abort":
            abort()
        case "Bad Pointer":
            let pointer = UnsafeMutableRawPointer(bitPattern: 0xdeadbeef)!
            pointer.storeBytes(of: 0, as: Int.self)
        case "Corrupt Memory":
            let array = [1, 2, 3]
            array.withUnsafeBufferPointer {
                _ = $0.baseAddress!.advanced(by: 4).pointee
            }
        case "Corrupt Object":
            let object: AnyObject = NSArray()
            let _ = object.perform(Selector(("invalidSelector"))) // swiftlint:disable:this redundant_discardable_let
        case "Deadlock":
            let queue = DispatchQueue(label: "deadlockQueue")
            queue.sync {
                queue.sync {}
            }
        case "NSException":
            let array = NSArray()
            print(array[1])
        case "Stack Overflow":
            func recurse() {
                recurse()
            }
            recurse()
        case "Zombie":
            var object: NSObject? = NSObject()
            let __weakObject = object // swiftlint:disable:this identifier_name
            object = nil
            print(__weakObject!.description)
        case "Zombie NSException":
            var exception: NSException? = NSException(name: .genericException, reason: "Test", userInfo: nil)
            let __weakException = exception // swiftlint:disable:this identifier_name
            exception = nil
            __weakException?.raise()
        case "Background thread crash":
            let backgroundQueue = DispatchQueue(label: "com.demo.backgroundQueue", qos: .background)
            backgroundQueue.async {
                let array = NSArray()
                print(array[1])
            }
        case "Segmentation Fault (SIGSEGV)":
            let pointer = UnsafeMutablePointer<Int>.allocate(capacity: 1)
            pointer.deallocate()
        case "Abnormal Termination (SIGABRT)":
            let array: [Int] = []
            print(array[1])
        case "Illegal Instruction (SIGILL)":
            let invalidInstruction: UnsafeMutablePointer<Void> = UnsafeMutablePointer(bitPattern: 0)!
            print("invalidInstruction.pointee: ", invalidInstruction.pointee)
        case "Bus Error (SIGBUS)":
            let invalidAddress = UnsafeMutableRawPointer(bitPattern: 0x1)
            invalidAddress!.storeBytes(of: 0, as: Int.self) // Attempting to write to an invalid memory address
        default:
            print("Unknown crash type.")
        }
    }
}

struct ViewControllerRepresentable: UIViewControllerRepresentable {
    func makeUIViewController(context: Context) -> ViewController {
        return ViewController()
    }

    func updateUIViewController(_ uiViewController: ViewController, context: Context) {}
}<|MERGE_RESOLUTION|>--- conflicted
+++ resolved
@@ -30,11 +30,7 @@
 
     override func viewDidLoad() {
         super.viewDidLoad()
-<<<<<<< HEAD
-        span = Measure.shared.startSpan(name: "ViewControllerviewDidLoad")
-=======
         span = Measure.shared.startSpan(name: "ViewController.viewDidLoad")
->>>>>>> 56b0e859
         let attributes: [String: AttributeValue] = ["user_name": .string("Alice"),
                                                     "paid_user": .boolean(true),
                                                     "credit_balance": .int(1000),
@@ -70,21 +66,13 @@
     }
 
     override func viewDidAppear(_ animated: Bool) {
-<<<<<<< HEAD
-        span?.end()
-=======
         span?.setCheckpoint("ViewController.viewDidAppear")
->>>>>>> 56b0e859
         super.viewDidAppear(animated)
         Measure.shared.trackScreenView("Home")
     }
 
     override func viewWillAppear(_ animated: Bool) {
-<<<<<<< HEAD
-        span?.setCheckpoint("ViewControllerviewWillAppear")
-=======
         span?.setCheckpoint("ViewController.viewWillAppear")
->>>>>>> 56b0e859
         super.viewWillAppear(animated)
     }
     // MARK: - Table Header View with Buttons
