// swift-interface-format-version: 1.0
// swift-compiler-version: Apple Swift version 6.0.3 effective-5.10 (swiftlang-6.0.3.1.10 clang-1600.0.30.1)
// swift-module-flags: -target arm64-apple-ios12-simulator -enable-objc-interop -enable-library-evolution -swift-version 5 -enforce-exclusivity=checked -Onone -enable-experimental-feature OpaqueTypeErasure -enable-bare-slash-regex -module-name Measure
// swift-module-flags-ignorable: -no-verify-emitted-module-interface
import CoreData
import CoreTelephony
import CrashReporter
import Foundation
import MachO
import Network
import Photos
import Swift
import SwiftUI
import SystemConfiguration
import UIKit
import _Concurrency
import _StringProcessing
import _SwiftConcurrencyShims
import os.log
import os
import os.signpost
public enum AttributeValue {
  case string(Swift.String)
  case boolean(Swift.Bool)
  case int(Swift.Int)
  case long(Swift.Int64)
  case float(Swift.Float)
  case double(Swift.Double)
}
extension Measure.AttributeValue : Swift.Codable {
  public func encode(to encoder: any Swift.Encoder) throws
  public init(from decoder: any Swift.Decoder) throws
}
@objc final public class BaseMeasureConfig : ObjectiveC.NSObject {
  public init(enableLogging: Swift.Bool? = nil, samplingRateForErrorFreeSessions: Swift.Float? = nil, traceSamplingRate: Swift.Float? = nil, trackHttpHeaders: Swift.Bool? = nil, trackHttpBody: Swift.Bool? = nil, httpHeadersBlocklist: [Swift.String]? = nil, httpUrlBlocklist: [Swift.String]? = nil, httpUrlAllowlist: [Swift.String]? = nil, autoStart: Swift.Bool? = nil)
  @objc deinit
}
public protocol Span {
  var traceId: Swift.String { get }
  var spanId: Swift.String { get }
  var parentId: Swift.String? { get }
  var isSampled: Swift.Bool { get }
  @discardableResult
  func setStatus(_ status: Measure.SpanStatus) -> any Measure.Span
  @discardableResult
  func setParent(_ parentSpan: any Measure.Span) -> any Measure.Span
  @discardableResult
  func setCheckpoint(_ name: Swift.String) -> any Measure.Span
  @discardableResult
  func setName(_ name: Swift.String) -> any Measure.Span
  @discardableResult
  func setAttribute(_ key: Swift.String, value: Swift.String) -> any Measure.Span
  @discardableResult
  func setAttribute(_ key: Swift.String, value: Swift.Int) -> any Measure.Span
  @discardableResult
  func setAttribute(_ key: Swift.String, value: Swift.Double) -> any Measure.Span
  @discardableResult
  func setAttribute(_ key: Swift.String, value: Swift.Bool) -> any Measure.Span
  @discardableResult
  func setAttributes(_ attributes: [Swift.String : Measure.AttributeValue]) -> any Measure.Span
  @discardableResult
  func removeAttribute(_ key: Swift.String) -> any Measure.Span
  @discardableResult
  func end() -> any Measure.Span
  @discardableResult
  func end(timestamp: Swift.Int64) -> any Measure.Span
  func hasEnded() -> Swift.Bool
  func getDuration() -> Swift.Int64
}
<<<<<<< HEAD
public enum SpanStatus : Swift.Int64, Swift.Codable {
  case unset
  case ok
  case error
  public init?(rawValue: Swift.Int64)
  public typealias RawValue = Swift.Int64
  public var rawValue: Swift.Int64 {
=======
public enum SpanStatus : Swift.Int {
  case unset
  case ok
  case error
  public init?(rawValue: Swift.Int)
  public typealias RawValue = Swift.Int
  public var rawValue: Swift.Int {
>>>>>>> 56b0e859
    get
  }
}
public protocol SpanBuilder {
  func setParent(_ span: any Measure.Span) -> any Measure.SpanBuilder
  func startSpan() -> any Measure.Span
  func startSpan(_ timestamp: Swift.Int64) -> any Measure.Span
}
<<<<<<< HEAD
@_inheritsConvenienceInitializers @objc(BatchOb) public class BatchOb : CoreData.NSManagedObject {
  @objc override dynamic public init(entity: CoreData.NSEntityDescription, insertInto context: CoreData.NSManagedObjectContext?)
  @objc deinit
}
extension Measure.BatchOb {
  @nonobjc public class func fetchRequest() -> CoreData.NSFetchRequest<Measure.BatchOb>
  @objc @NSManaged dynamic public var batchId: Swift.String? {
    @objc get
    @objc set
  }
  @objc @NSManaged dynamic public var createdAt: Swift.Int64 {
    @objc get
    @objc set
  }
  @objc @NSManaged dynamic public var eventId: Swift.String? {
    @objc get
    @objc set
  }
  @objc @NSManaged dynamic public var spanIds: Swift.String? {
    @objc get
    @objc set
  }
}
=======
>>>>>>> 56b0e859
@objc final public class ClientInfo : ObjectiveC.NSObject {
  @objc public init(apiKey: Swift.String, apiUrl: Swift.String)
  @objc deinit
}
public struct Checkpoint {
  public let name: Swift.String
  public let timestamp: Swift.Int64
  public init(name: Swift.String, timestamp: Swift.Int64)
}
@objc public enum VCLifecycleEventType : Swift.Int, Swift.Codable {
  case viewDidLoad = 0
  case viewWillAppear = 1
  case viewDidAppear = 2
  case viewWillDisappear = 3
  case viewDidDisappear = 4
  case didReceiveMemoryWarning = 5
  case initWithNibName = 6
  case initWithCoder = 7
  case loadView = 8
  case vcDeinit = 9
  public init?(rawValue: Swift.Int)
  public typealias RawValue = Swift.Int
  public var rawValue: Swift.Int {
    get
  }
}
@available(iOS 13, macOS 10.15, tvOS 13, watchOS 6.0, *)
@_Concurrency.MainActor @preconcurrency public struct MsrMoniterView<Content> : SwiftUICore.View where Content : SwiftUICore.View {
  @_Concurrency.MainActor @preconcurrency public init(_ viewName: Swift.String? = nil, content: @escaping () -> Content)
  @_Concurrency.MainActor @preconcurrency public var body: some SwiftUICore.View {
    get
  }
  @available(iOS 13, tvOS 13, watchOS 6.0, macOS 10.15, *)
  public typealias Body = @_opaqueReturnTypeOf("$s7Measure14MsrMoniterViewV4bodyQrvp", 0) __<Content>
}
@available(iOS 13, macOS 10.15, tvOS 13, watchOS 6.0, *)
extension SwiftUICore.View {
  @_Concurrency.MainActor @preconcurrency public func moniterWithMsr(_ viewName: Swift.String? = nil) -> some SwiftUICore.View
  
}
@_inheritsConvenienceInitializers @_hasMissingDesignatedInitializers @objc final public class Measure : ObjectiveC.NSObject {
  @objc public static let shared: Measure.Measure
  @objc final public func initialize(with client: Measure.ClientInfo, config: Measure.BaseMeasureConfig? = nil)
  @objc final public func start()
  @objc final public func stop()
  final public func trackEvent(name: Swift.String, attributes: [Swift.String : Measure.AttributeValue], timestamp: Swift.Int64?)
  @objc final public func trackEvent(_ name: Swift.String, attributes: [Swift.String : Any], timestamp: Foundation.NSNumber?)
  @objc final public func trackScreenView(_ screenName: Swift.String)
  @objc final public func setUserId(_ userId: Swift.String)
  @objc final public func clearUserId()
  @objc final public func getCurrentTime() -> Swift.Int64
  final public func startSpan(name: Swift.String) -> any Measure.Span
  final public func startSpan(name: Swift.String, timestamp: Swift.Int64) -> any Measure.Span
  final public func createSpanBuilder(name: Swift.String) -> (any Measure.SpanBuilder)?
  final public func getTraceParentHeaderValue(span: any Measure.Span) -> Swift.String
  final public func getTraceParentHeaderKey() -> Swift.String
  @objc deinit
}
@_inheritsConvenienceInitializers @objc(SpanOb) public class SpanOb : CoreData.NSManagedObject {
  @objc override dynamic public init(entity: CoreData.NSEntityDescription, insertInto context: CoreData.NSManagedObjectContext?)
  @objc deinit
}
extension Measure.SpanOb {
  @nonobjc public class func fetchRequest() -> CoreData.NSFetchRequest<Measure.SpanOb>
  @objc @NSManaged dynamic public var attributes: Foundation.Data? {
    @objc get
    @objc set
  }
  @objc @NSManaged dynamic public var batchId: Swift.String? {
    @objc get
    @objc set
  }
  @objc @NSManaged dynamic public var checkpoints: Foundation.Data? {
    @objc get
    @objc set
  }
  @objc @NSManaged dynamic public var duration: Swift.Int64 {
    @objc get
    @objc set
  }
  @objc @NSManaged dynamic public var endTime: Swift.Int64 {
    @objc get
    @objc set
  }
  @objc @NSManaged dynamic public var hasEnded: Swift.Bool {
    @objc get
    @objc set
  }
  @objc @NSManaged dynamic public var isSampled: Swift.Bool {
    @objc get
    @objc set
  }
  @objc @NSManaged dynamic public var name: Swift.String? {
    @objc get
    @objc set
  }
  @objc @NSManaged dynamic public var parentId: Swift.String? {
    @objc get
    @objc set
  }
  @objc @NSManaged dynamic public var sessionId: Swift.String? {
    @objc get
    @objc set
  }
  @objc @NSManaged dynamic public var spanId: Swift.String {
    @objc get
    @objc set
  }
  @objc @NSManaged dynamic public var startTime: Swift.Int64 {
    @objc get
    @objc set
  }
  @objc @NSManaged dynamic public var status: Swift.Int64 {
    @objc get
    @objc set
  }
  @objc @NSManaged dynamic public var traceId: Swift.String? {
    @objc get
    @objc set
  }
  @objc @NSManaged dynamic public var userDefinedAttrs: Foundation.Data? {
    @objc get
    @objc set
  }
  @objc @NSManaged dynamic public var startTimeString: Swift.String {
    @objc get
    @objc set
  }
  @objc @NSManaged dynamic public var endTimeString: Swift.String {
    @objc get
    @objc set
  }
}
public struct MSRNetworkInterceptor {
  public static func enable(on sessionConfiguration: Foundation.URLSessionConfiguration)
}
@objc @_inheritsConvenienceInitializers @_Concurrency.MainActor @preconcurrency open class MsrViewController : UIKit.UIViewController {
  @_Concurrency.MainActor @preconcurrency @objc override dynamic open func loadView()
  @objc deinit
  @_Concurrency.MainActor @preconcurrency @objc override dynamic public init(nibName nibNameOrNil: Swift.String?, bundle nibBundleOrNil: Foundation.Bundle?)
  @_Concurrency.MainActor @preconcurrency @objc required dynamic public init?(coder: Foundation.NSCoder)
}
extension Measure.SpanStatus : Swift.Equatable {}
extension Measure.SpanStatus : Swift.Hashable {}
extension Measure.SpanStatus : Swift.RawRepresentable {}
extension Measure.VCLifecycleEventType : Swift.Equatable {}
extension Measure.VCLifecycleEventType : Swift.Hashable {}
extension Measure.VCLifecycleEventType : Swift.RawRepresentable {}
@available(iOS 13, macOS 10.15, tvOS 13, watchOS 6.0, *)
extension Measure.MsrMoniterView : Swift.Sendable {}<|MERGE_RESOLUTION|>--- conflicted
+++ resolved
@@ -67,7 +67,6 @@
   func hasEnded() -> Swift.Bool
   func getDuration() -> Swift.Int64
 }
-<<<<<<< HEAD
 public enum SpanStatus : Swift.Int64, Swift.Codable {
   case unset
   case ok
@@ -75,15 +74,6 @@
   public init?(rawValue: Swift.Int64)
   public typealias RawValue = Swift.Int64
   public var rawValue: Swift.Int64 {
-=======
-public enum SpanStatus : Swift.Int {
-  case unset
-  case ok
-  case error
-  public init?(rawValue: Swift.Int)
-  public typealias RawValue = Swift.Int
-  public var rawValue: Swift.Int {
->>>>>>> 56b0e859
     get
   }
 }
@@ -92,7 +82,6 @@
   func startSpan() -> any Measure.Span
   func startSpan(_ timestamp: Swift.Int64) -> any Measure.Span
 }
-<<<<<<< HEAD
 @_inheritsConvenienceInitializers @objc(BatchOb) public class BatchOb : CoreData.NSManagedObject {
   @objc override dynamic public init(entity: CoreData.NSEntityDescription, insertInto context: CoreData.NSManagedObjectContext?)
   @objc deinit
@@ -116,8 +105,6 @@
     @objc set
   }
 }
-=======
->>>>>>> 56b0e859
 @objc final public class ClientInfo : ObjectiveC.NSObject {
   @objc public init(apiKey: Swift.String, apiUrl: Swift.String)
   @objc deinit
