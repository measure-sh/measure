--- conflicted
+++ resolved
@@ -165,11 +165,7 @@
 		52B7F1592D757F81001498BC /* MockCoreDataManager.swift in Sources */ = {isa = PBXBuildFile; fileRef = 52B7F10D2D757F81001498BC /* MockCoreDataManager.swift */; };
 		52B7F15A2D757F81001498BC /* MockCpuUsageCalculator.swift in Sources */ = {isa = PBXBuildFile; fileRef = 52B7F10E2D757F81001498BC /* MockCpuUsageCalculator.swift */; };
 		52B7F15B2D757F81001498BC /* MockCrashDataPersistence.swift in Sources */ = {isa = PBXBuildFile; fileRef = 52B7F10F2D757F81001498BC /* MockCrashDataPersistence.swift */; };
-<<<<<<< HEAD
 		52B7F15C2D757F81001498BC /* MockExporter.swift in Sources */ = {isa = PBXBuildFile; fileRef = 52B7F1102D757F81001498BC /* MockExporter.swift */; };
-=======
-		52B7F15C2D757F81001498BC /* MockEventExporter.swift in Sources */ = {isa = PBXBuildFile; fileRef = 52B7F1102D757F81001498BC /* MockEventExporter.swift */; };
->>>>>>> 56b0e859
 		52B7F15D2D757F81001498BC /* MockSignalProcessor.swift in Sources */ = {isa = PBXBuildFile; fileRef = 52B7F1112D757F81001498BC /* MockSignalProcessor.swift */; };
 		52B7F15E2D757F81001498BC /* MockEventStore.swift in Sources */ = {isa = PBXBuildFile; fileRef = 52B7F1122D757F81001498BC /* MockEventStore.swift */; };
 		52B7F15F2D757F81001498BC /* MockHeartbeat.swift in Sources */ = {isa = PBXBuildFile; fileRef = 52B7F1132D757F81001498BC /* MockHeartbeat.swift */; };
@@ -240,7 +236,6 @@
 		CF7CAE4C2D940F2700E15CDB /* MockAppVersionInfo.swift in Sources */ = {isa = PBXBuildFile; fileRef = CF7CAE4B2D940F2700E15CDB /* MockAppVersionInfo.swift */; };
 		CF7CAE552D952FA600E15CDB /* HttpEventValidator.swift in Sources */ = {isa = PBXBuildFile; fileRef = CF7CAE542D952FA600E15CDB /* HttpEventValidator.swift */; };
 		CF7CAE582D95344100E15CDB /* HttpEventValidatorTests.swift in Sources */ = {isa = PBXBuildFile; fileRef = CF7CAE572D95344100E15CDB /* HttpEventValidatorTests.swift */; };
-<<<<<<< HEAD
 		CF86818F2DB6541F00C62DA5 /* SpanId.swift in Sources */ = {isa = PBXBuildFile; fileRef = CF86818D2DB6541F00C62DA5 /* SpanId.swift */; };
 		CF8681902DB6541F00C62DA5 /* TraceId.swift in Sources */ = {isa = PBXBuildFile; fileRef = CF86818E2DB6541F00C62DA5 /* TraceId.swift */; };
 		CFB838212DAFEF780023592B /* SpanProcessorTests.swift in Sources */ = {isa = PBXBuildFile; fileRef = CFB838202DAFEF780023592B /* SpanProcessorTests.swift */; };
@@ -248,8 +243,6 @@
 		CFB8382D2DB1597B0023592B /* SpanOb+CoreDataProperties.swift in Sources */ = {isa = PBXBuildFile; fileRef = CFB8382B2DB1597B0023592B /* SpanOb+CoreDataProperties.swift */; };
 		CFB8382E2DB1597B0023592B /* SpanOb+CoreDataClass.swift in Sources */ = {isa = PBXBuildFile; fileRef = CFB8382A2DB1597B0023592B /* SpanOb+CoreDataClass.swift */; };
 		CFB8382F2DB1597B0023592B /* SpanOb+CoreDataProperties.swift in Sources */ = {isa = PBXBuildFile; fileRef = CFB8382B2DB1597B0023592B /* SpanOb+CoreDataProperties.swift */; };
-=======
->>>>>>> 56b0e859
 		CFD88C6E2D9E94B40095115E /* SpanProcessor.swift in Sources */ = {isa = PBXBuildFile; fileRef = CFD88C6B2D9E94B40095115E /* SpanProcessor.swift */; };
 		CFD88C6F2D9E94B40095115E /* MsrSpan.swift in Sources */ = {isa = PBXBuildFile; fileRef = CFD88C692D9E94B40095115E /* MsrSpan.swift */; };
 		CFD88C702D9E94B40095115E /* Span.swift in Sources */ = {isa = PBXBuildFile; fileRef = CFD88C6A2D9E94B40095115E /* Span.swift */; };
@@ -259,10 +252,6 @@
 		CFD88D032DA4D4AB0095115E /* Checkpoint.swift in Sources */ = {isa = PBXBuildFile; fileRef = CFD88D022DA4D4AB0095115E /* Checkpoint.swift */; };
 		CFD88D052DA4D4B80095115E /* SpanStatus.swift in Sources */ = {isa = PBXBuildFile; fileRef = CFD88D042DA4D4B80095115E /* SpanStatus.swift */; };
 		CFD88D072DA4D4C50095115E /* InvalidSpan.swift in Sources */ = {isa = PBXBuildFile; fileRef = CFD88D062DA4D4C50095115E /* InvalidSpan.swift */; };
-<<<<<<< HEAD
-=======
-		CFD88D092DA4DFAE0095115E /* OtelEncodingUtils.swift in Sources */ = {isa = PBXBuildFile; fileRef = CFD88D082DA4DFAE0095115E /* OtelEncodingUtils.swift */; };
->>>>>>> 56b0e859
 		CFD88D0D2DA7968E0095115E /* SpanBuilder.swift in Sources */ = {isa = PBXBuildFile; fileRef = CFD88D0C2DA7968E0095115E /* SpanBuilder.swift */; };
 		CFD88D0F2DA796A60095115E /* MsrSpanBuilder.swift in Sources */ = {isa = PBXBuildFile; fileRef = CFD88D0E2DA796A60095115E /* MsrSpanBuilder.swift */; };
 		CFD88D112DA797A00095115E /* Tracer.swift in Sources */ = {isa = PBXBuildFile; fileRef = CFD88D102DA797A00095115E /* Tracer.swift */; };
@@ -271,7 +260,6 @@
 		CFD88D2F2DAB80EA0095115E /* MsrSpanTests.swift in Sources */ = {isa = PBXBuildFile; fileRef = CFD88D2E2DAB80EA0095115E /* MsrSpanTests.swift */; };
 		CFD88D312DAB8CA60095115E /* MockSpanProcessor.swift in Sources */ = {isa = PBXBuildFile; fileRef = CFD88D302DAB8CA60095115E /* MockSpanProcessor.swift */; };
 		CFD88D352DAB8D810095115E /* MockTraceSampler.swift in Sources */ = {isa = PBXBuildFile; fileRef = CFD88D342DAB8D810095115E /* MockTraceSampler.swift */; };
-<<<<<<< HEAD
 		CFD88D402DACCFDA0095115E /* SpanEntity.swift in Sources */ = {isa = PBXBuildFile; fileRef = CFD88D3F2DACCFDA0095115E /* SpanEntity.swift */; };
 		CFD88D482DACD3710095115E /* SpanStore.swift in Sources */ = {isa = PBXBuildFile; fileRef = CFD88D472DACD3710095115E /* SpanStore.swift */; };
 		CFD88D642DAE36D30095115E /* BatchOb+CoreDataClass.swift in Sources */ = {isa = PBXBuildFile; fileRef = CFD88D622DAE36D30095115E /* BatchOb+CoreDataClass.swift */; };
@@ -280,8 +268,6 @@
 		CFD88D672DAE36D30095115E /* BatchOb+CoreDataProperties.swift in Sources */ = {isa = PBXBuildFile; fileRef = CFD88D632DAE36D30095115E /* BatchOb+CoreDataProperties.swift */; };
 		CFD88D772DAFD0A70095115E /* MsrSpanBuilderTests.swift in Sources */ = {isa = PBXBuildFile; fileRef = CFD88D762DAFD0A70095115E /* MsrSpanBuilderTests.swift */; };
 		CFD88D792DAFDA530095115E /* MockSpanStore.swift in Sources */ = {isa = PBXBuildFile; fileRef = CFD88D782DAFDA530095115E /* MockSpanStore.swift */; };
-=======
->>>>>>> 56b0e859
 		CFEC97ED2D9A7642000CFB68 /* MeasureInternalTests.swift in Sources */ = {isa = PBXBuildFile; fileRef = CFEC97EC2D9A7642000CFB68 /* MeasureInternalTests.swift */; };
 		CFEC97EE2D9A76A5000CFB68 /* MockMeasureInitializer.swift in Sources */ = {isa = PBXBuildFile; fileRef = 52BCF2362CB651C8003102DF /* MockMeasureInitializer.swift */; };
 /* End PBXBuildFile section */
@@ -562,11 +548,7 @@
 		52B7F10D2D757F81001498BC /* MockCoreDataManager.swift */ = {isa = PBXFileReference; fileEncoding = 4; lastKnownFileType = sourcecode.swift; path = MockCoreDataManager.swift; sourceTree = "<group>"; };
 		52B7F10E2D757F81001498BC /* MockCpuUsageCalculator.swift */ = {isa = PBXFileReference; fileEncoding = 4; lastKnownFileType = sourcecode.swift; path = MockCpuUsageCalculator.swift; sourceTree = "<group>"; };
 		52B7F10F2D757F81001498BC /* MockCrashDataPersistence.swift */ = {isa = PBXFileReference; fileEncoding = 4; lastKnownFileType = sourcecode.swift; path = MockCrashDataPersistence.swift; sourceTree = "<group>"; };
-<<<<<<< HEAD
 		52B7F1102D757F81001498BC /* MockExporter.swift */ = {isa = PBXFileReference; fileEncoding = 4; lastKnownFileType = sourcecode.swift; path = MockExporter.swift; sourceTree = "<group>"; };
-=======
-		52B7F1102D757F81001498BC /* MockEventExporter.swift */ = {isa = PBXFileReference; fileEncoding = 4; lastKnownFileType = sourcecode.swift; path = MockEventExporter.swift; sourceTree = "<group>"; };
->>>>>>> 56b0e859
 		52B7F1112D757F81001498BC /* MockSignalProcessor.swift */ = {isa = PBXFileReference; fileEncoding = 4; lastKnownFileType = sourcecode.swift; path = MockSignalProcessor.swift; sourceTree = "<group>"; };
 		52B7F1122D757F81001498BC /* MockEventStore.swift */ = {isa = PBXFileReference; fileEncoding = 4; lastKnownFileType = sourcecode.swift; path = MockEventStore.swift; sourceTree = "<group>"; };
 		52B7F1132D757F81001498BC /* MockHeartbeat.swift */ = {isa = PBXFileReference; fileEncoding = 4; lastKnownFileType = sourcecode.swift; path = MockHeartbeat.swift; sourceTree = "<group>"; };
@@ -630,14 +612,11 @@
 		CF7CAE4B2D940F2700E15CDB /* MockAppVersionInfo.swift */ = {isa = PBXFileReference; lastKnownFileType = sourcecode.swift; path = MockAppVersionInfo.swift; sourceTree = "<group>"; };
 		CF7CAE542D952FA600E15CDB /* HttpEventValidator.swift */ = {isa = PBXFileReference; lastKnownFileType = sourcecode.swift; path = HttpEventValidator.swift; sourceTree = "<group>"; };
 		CF7CAE572D95344100E15CDB /* HttpEventValidatorTests.swift */ = {isa = PBXFileReference; lastKnownFileType = sourcecode.swift; path = HttpEventValidatorTests.swift; sourceTree = "<group>"; };
-<<<<<<< HEAD
 		CF86818D2DB6541F00C62DA5 /* SpanId.swift */ = {isa = PBXFileReference; lastKnownFileType = sourcecode.swift; path = SpanId.swift; sourceTree = "<group>"; };
 		CF86818E2DB6541F00C62DA5 /* TraceId.swift */ = {isa = PBXFileReference; lastKnownFileType = sourcecode.swift; path = TraceId.swift; sourceTree = "<group>"; };
 		CFB838202DAFEF780023592B /* SpanProcessorTests.swift */ = {isa = PBXFileReference; lastKnownFileType = sourcecode.swift; path = SpanProcessorTests.swift; sourceTree = "<group>"; };
 		CFB8382A2DB1597B0023592B /* SpanOb+CoreDataClass.swift */ = {isa = PBXFileReference; lastKnownFileType = sourcecode.swift; path = "SpanOb+CoreDataClass.swift"; sourceTree = "<group>"; };
 		CFB8382B2DB1597B0023592B /* SpanOb+CoreDataProperties.swift */ = {isa = PBXFileReference; lastKnownFileType = sourcecode.swift; path = "SpanOb+CoreDataProperties.swift"; sourceTree = "<group>"; };
-=======
->>>>>>> 56b0e859
 		CFD88C692D9E94B40095115E /* MsrSpan.swift */ = {isa = PBXFileReference; lastKnownFileType = sourcecode.swift; path = MsrSpan.swift; sourceTree = "<group>"; };
 		CFD88C6A2D9E94B40095115E /* Span.swift */ = {isa = PBXFileReference; lastKnownFileType = sourcecode.swift; path = Span.swift; sourceTree = "<group>"; };
 		CFD88C6B2D9E94B40095115E /* SpanProcessor.swift */ = {isa = PBXFileReference; lastKnownFileType = sourcecode.swift; path = SpanProcessor.swift; sourceTree = "<group>"; };
@@ -647,10 +626,6 @@
 		CFD88D022DA4D4AB0095115E /* Checkpoint.swift */ = {isa = PBXFileReference; lastKnownFileType = sourcecode.swift; path = Checkpoint.swift; sourceTree = "<group>"; };
 		CFD88D042DA4D4B80095115E /* SpanStatus.swift */ = {isa = PBXFileReference; lastKnownFileType = sourcecode.swift; path = SpanStatus.swift; sourceTree = "<group>"; };
 		CFD88D062DA4D4C50095115E /* InvalidSpan.swift */ = {isa = PBXFileReference; lastKnownFileType = sourcecode.swift; path = InvalidSpan.swift; sourceTree = "<group>"; };
-<<<<<<< HEAD
-=======
-		CFD88D082DA4DFAE0095115E /* OtelEncodingUtils.swift */ = {isa = PBXFileReference; lastKnownFileType = sourcecode.swift; path = OtelEncodingUtils.swift; sourceTree = "<group>"; };
->>>>>>> 56b0e859
 		CFD88D0C2DA7968E0095115E /* SpanBuilder.swift */ = {isa = PBXFileReference; lastKnownFileType = sourcecode.swift; path = SpanBuilder.swift; sourceTree = "<group>"; };
 		CFD88D0E2DA796A60095115E /* MsrSpanBuilder.swift */ = {isa = PBXFileReference; lastKnownFileType = sourcecode.swift; path = MsrSpanBuilder.swift; sourceTree = "<group>"; };
 		CFD88D102DA797A00095115E /* Tracer.swift */ = {isa = PBXFileReference; lastKnownFileType = sourcecode.swift; path = Tracer.swift; sourceTree = "<group>"; };
@@ -659,15 +634,12 @@
 		CFD88D2E2DAB80EA0095115E /* MsrSpanTests.swift */ = {isa = PBXFileReference; lastKnownFileType = sourcecode.swift; path = MsrSpanTests.swift; sourceTree = "<group>"; };
 		CFD88D302DAB8CA60095115E /* MockSpanProcessor.swift */ = {isa = PBXFileReference; lastKnownFileType = sourcecode.swift; path = MockSpanProcessor.swift; sourceTree = "<group>"; };
 		CFD88D342DAB8D810095115E /* MockTraceSampler.swift */ = {isa = PBXFileReference; lastKnownFileType = sourcecode.swift; path = MockTraceSampler.swift; sourceTree = "<group>"; };
-<<<<<<< HEAD
 		CFD88D3F2DACCFDA0095115E /* SpanEntity.swift */ = {isa = PBXFileReference; lastKnownFileType = sourcecode.swift; path = SpanEntity.swift; sourceTree = "<group>"; };
 		CFD88D472DACD3710095115E /* SpanStore.swift */ = {isa = PBXFileReference; lastKnownFileType = sourcecode.swift; path = SpanStore.swift; sourceTree = "<group>"; };
 		CFD88D622DAE36D30095115E /* BatchOb+CoreDataClass.swift */ = {isa = PBXFileReference; lastKnownFileType = sourcecode.swift; path = "BatchOb+CoreDataClass.swift"; sourceTree = "<group>"; };
 		CFD88D632DAE36D30095115E /* BatchOb+CoreDataProperties.swift */ = {isa = PBXFileReference; lastKnownFileType = sourcecode.swift; path = "BatchOb+CoreDataProperties.swift"; sourceTree = "<group>"; };
 		CFD88D762DAFD0A70095115E /* MsrSpanBuilderTests.swift */ = {isa = PBXFileReference; lastKnownFileType = sourcecode.swift; path = MsrSpanBuilderTests.swift; sourceTree = "<group>"; };
 		CFD88D782DAFDA530095115E /* MockSpanStore.swift */ = {isa = PBXFileReference; lastKnownFileType = sourcecode.swift; path = MockSpanStore.swift; sourceTree = "<group>"; };
-=======
->>>>>>> 56b0e859
 		CFEC97EC2D9A7642000CFB68 /* MeasureInternalTests.swift */ = {isa = PBXFileReference; lastKnownFileType = sourcecode.swift; path = MeasureInternalTests.swift; sourceTree = "<group>"; };
 /* End PBXFileReference section */
 
@@ -1006,10 +978,7 @@
 				526D180B2D5A1913009A2E90 /* MeasureQueue.swift */,
 				CFD88D082DA4DFAE0095115E /* OtelEncodingUtils.swift */,
 				526D180C2D5A1913009A2E90 /* Randomizer.swift */,
-<<<<<<< HEAD
 				CF86818D2DB6541F00C62DA5 /* SpanId.swift */,
-=======
->>>>>>> 56b0e859
 				526D180E2D5A1913009A2E90 /* SysCtl.swift */,
 				526D180F2D5A1913009A2E90 /* SystemFileManager.swift */,
 				526D18102D5A1913009A2E90 /* TimeProvider.swift */,
@@ -1192,11 +1161,6 @@
 				52B7F10D2D757F81001498BC /* MockCoreDataManager.swift */,
 				52B7F10E2D757F81001498BC /* MockCpuUsageCalculator.swift */,
 				52B7F10F2D757F81001498BC /* MockCrashDataPersistence.swift */,
-<<<<<<< HEAD
-=======
-				52B7F1102D757F81001498BC /* MockEventExporter.swift */,
-				52B7F1112D757F81001498BC /* MockSignalProcessor.swift */,
->>>>>>> 56b0e859
 				52B7F1122D757F81001498BC /* MockEventStore.swift */,
 				52B7F1102D757F81001498BC /* MockExporter.swift */,
 				52B7F1132D757F81001498BC /* MockHeartbeat.swift */,
@@ -1208,13 +1172,9 @@
 				52B7F1182D757F81001498BC /* MockRandomizer.swift */,
 				52B7F1192D757F81001498BC /* MockScreenshotGenerator.swift */,
 				52B7F11A2D757F81001498BC /* MockSessionManager.swift */,
-<<<<<<< HEAD
 				52B7F1112D757F81001498BC /* MockSignalProcessor.swift */,
 				CFD88D302DAB8CA60095115E /* MockSpanProcessor.swift */,
 				CFD88D782DAFDA530095115E /* MockSpanStore.swift */,
-=======
-				CFD88D302DAB8CA60095115E /* MockSpanProcessor.swift */,
->>>>>>> 56b0e859
 				52B7F11B2D757F81001498BC /* MockSvgGenerator.swift */,
 				52B7F11C2D757F81001498BC /* MockSysCtl.swift */,
 				52B7F11D2D757F81001498BC /* MockSystemCrashReporter.swift */,
@@ -1403,11 +1363,8 @@
 			isa = PBXGroup;
 			children = (
 				CFD88D2E2DAB80EA0095115E /* MsrSpanTests.swift */,
-<<<<<<< HEAD
 				CFD88D762DAFD0A70095115E /* MsrSpanBuilderTests.swift */,
 				CFB838202DAFEF780023592B /* SpanProcessorTests.swift */,
-=======
->>>>>>> 56b0e859
 			);
 			path = Tracing;
 			sourceTree = "<group>";
@@ -1864,12 +1821,8 @@
 				52B7F1362D757F81001498BC /* InstallationIdAttributeProcessorTests.swift in Sources */,
 				52B7F14B2D757F81001498BC /* GestureTargetFinderTests.swift in Sources */,
 				CFD88D352DAB8D810095115E /* MockTraceSampler.swift in Sources */,
-<<<<<<< HEAD
 				CFD88D792DAFDA530095115E /* MockSpanStore.swift in Sources */,
 				52B7F1462D757F81001498BC /* ExporterTests.swift in Sources */,
-=======
-				52B7F1462D757F81001498BC /* EventExporterTests.swift in Sources */,
->>>>>>> 56b0e859
 				52B7F1372D757F81001498BC /* UserAttributeProcessorTests.swift in Sources */,
 				52B7F16A2D757F81001498BC /* MockSystemFileManager.swift in Sources */,
 				52B7F1722D757F81001498BC /* ScreenshotGeneratorTests.swift in Sources */,
