<<<<<<< HEAD
# make a copy of this file and populate the values
# before starting the server application
POSTGRES_DSN="postgresql://postgres:postgres@localhost:54322/postgres"
CLICKHOUSE_DSN="clickhouse://default:@127.0.0.1:9000/default"

# Session attachments won't work without these
ATTACHMENTS_S3_BUCKET=your-s3-bucket
ATTACHMENTS_S3_BUCKET_REGION=region-of-s3-bucket
ATTACHMENTS_ACCESS_KEY=s3-bucket-access-key
ATTACHMENTS_SECRET_ACCESS_KEY=s3-bucket-secret-access-key
=======
#                                                            ( )    
#   ___ ___     __     _ _   ___  _   _  _ __   __       ___ | |__  
# /' _ ` _ `\ /'__`\ /'_` )/',__)( ) ( )( '__)/'__`\   /',__)|  _ `\
# | ( ) ( ) |(  ___/( (_| |\__, \| (_) || |  (  ___/ _ \__, \| | | |
# (_) (_) (_)`\____)`\__,_)(____/`\___/'(_)  `\____)(_)(____/(_) (_)

#############
# Databases #
#############

POSTGRES_DSN=postgresql://postgres:postgres@postgres:5432/postgres
CLICKHOUSE_DSN=clickhouse://default:@clickhouse:9000/default

# Uncomment to connect using JDBC over HTTP
# Useful when connecting using Database management utilities like DataGrip
# CLICKHOUSE_DSN=http://default:@127.0.0.1:8123/default

##################
# Object Storage #
##################

# Symbolication features won't work without these
SYMBOLS_S3_BUCKET=your-s3-bucket
SYMBOLS_S3_BUCKET_REGION=region-of-s3-bucket
SYMBOLS_ACCESS_KEY=s3-bucket-access-key
SYMBOLS_SECRET_ACCESS_KEY=s3-bucket-secret-access-key
SYMBOLICATOR_ORIGIN=http://symbolicator:8181
>>>>>>> 3faa1cac
<|MERGE_RESOLUTION|>--- conflicted
+++ resolved
@@ -1,20 +1,11 @@
-<<<<<<< HEAD
-# make a copy of this file and populate the values
-# before starting the server application
-POSTGRES_DSN="postgresql://postgres:postgres@localhost:54322/postgres"
-CLICKHOUSE_DSN="clickhouse://default:@127.0.0.1:9000/default"
-
-# Session attachments won't work without these
-ATTACHMENTS_S3_BUCKET=your-s3-bucket
-ATTACHMENTS_S3_BUCKET_REGION=region-of-s3-bucket
-ATTACHMENTS_ACCESS_KEY=s3-bucket-access-key
-ATTACHMENTS_SECRET_ACCESS_KEY=s3-bucket-secret-access-key
-=======
 #                                                            ( )    
 #   ___ ___     __     _ _   ___  _   _  _ __   __       ___ | |__  
 # /' _ ` _ `\ /'__`\ /'_` )/',__)( ) ( )( '__)/'__`\   /',__)|  _ `\
 # | ( ) ( ) |(  ___/( (_| |\__, \| (_) || |  (  ___/ _ \__, \| | | |
 # (_) (_) (_)`\____)`\__,_)(____/`\___/'(_)  `\____)(_)(____/(_) (_)
+
+# make a copy of this file and populate the values
+# before starting the server application
 
 #############
 # Databases #
@@ -37,4 +28,9 @@
 SYMBOLS_ACCESS_KEY=s3-bucket-access-key
 SYMBOLS_SECRET_ACCESS_KEY=s3-bucket-secret-access-key
 SYMBOLICATOR_ORIGIN=http://symbolicator:8181
->>>>>>> 3faa1cac
+
+# Session attachments won't work without these
+ATTACHMENTS_S3_BUCKET=your-s3-bucket
+ATTACHMENTS_S3_BUCKET_REGION=region-of-s3-bucket
+ATTACHMENTS_ACCESS_KEY=s3-bucket-access-key
+ATTACHMENTS_SECRET_ACCESS_KEY=s3-bucket-secret-access-key