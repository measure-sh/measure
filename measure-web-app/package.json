{
  "name": "measure-web-app",
  "version": "0.1.0",
  "private": true,
  "scripts": {
    "dev": "next dev",
    "build": "next build",
    "start": "next start",
    "lint": "next lint",
    "test": "jest",
    "test:update-snapshot": "jest --updateSnapshot",
    "test:watch": "jest --watch"
  },
  "dependencies": {
    "@dagrejs/dagre": "^1.1.1",
<<<<<<< HEAD
    "@nivo/core": "^0.84.0",
    "@nivo/line": "^0.84.0",
    "@nivo/sankey": "^0.84.0",
    "@nivo/tooltip": "^0.84.0",
=======
    "@nivo/core": "^0.87.0",
    "@nivo/line": "^0.87.0",
    "@nivo/pie": "^0.87.0",
    "@nivo/tooltip": "^0.87.0",
    "@supabase/ssr": "^0.0.10",
    "@supabase/supabase-js": "^2.39.2",
>>>>>>> 488704ca
    "@tailwindcss/forms": "^0.5.6",
    "@types/luxon": "^3.4.2",
    "@types/node": "20.5.9",
    "@types/react": "^18.2.21",
    "@types/react-dom": "^18.2.7",
    "autoprefixer": "10.4.15",
    "eslint": "8.48.0",
    "eslint-config-next": "^14.1.0",
    "luxon": "^3.4.4",
    "next": "^14.1.0",
    "postcss": "8.4.29",
    "react": "^18.2.0",
    "react-dom": "^18.2.0",
    "reactflow": "^11.10.4",
    "tailwindcss": "3.3.3",
    "typescript": "5.2.2"
  },
  "devDependencies": {
    "@testing-library/jest-dom": "^6.4.2",
    "@testing-library/react": "^15.0.2",
    "jest": "^29.7.0",
    "jest-environment-jsdom": "^29.7.0",
    "ts-node": "^10.9.2"
  }
}<|MERGE_RESOLUTION|>--- conflicted
+++ resolved
@@ -13,19 +13,10 @@
   },
   "dependencies": {
     "@dagrejs/dagre": "^1.1.1",
-<<<<<<< HEAD
-    "@nivo/core": "^0.84.0",
-    "@nivo/line": "^0.84.0",
-    "@nivo/sankey": "^0.84.0",
-    "@nivo/tooltip": "^0.84.0",
-=======
     "@nivo/core": "^0.87.0",
     "@nivo/line": "^0.87.0",
     "@nivo/pie": "^0.87.0",
     "@nivo/tooltip": "^0.87.0",
-    "@supabase/ssr": "^0.0.10",
-    "@supabase/supabase-js": "^2.39.2",
->>>>>>> 488704ca
     "@tailwindcss/forms": "^0.5.6",
     "@types/luxon": "^3.4.2",
     "@types/node": "20.5.9",
